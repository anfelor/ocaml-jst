#2 "asmcomp/power/emit.mlp"
(**************************************************************************)
(*                                                                        *)
(*                                 OCaml                                  *)
(*                                                                        *)
(*             Xavier Leroy, projet Cristal, INRIA Rocquencourt           *)
(*                                                                        *)
(*   Copyright 1996 Institut National de Recherche en Informatique et     *)
(*     en Automatique.                                                    *)
(*                                                                        *)
(*   All rights reserved.  This file is distributed under the terms of    *)
(*   the GNU Lesser General Public License version 2.1, with the          *)
(*   special exception on linking described in the file LICENSE.          *)
(*                                                                        *)
(**************************************************************************)

(* Emission of PowerPC assembly code *)

open Cmm
open Arch
open Proc
open Reg
open Mach
open Linear
open Emitaux

(* Reserved space at bottom of stack *)

let reserved_stack_space =
  match abi with
  | ELF32 -> 0
  | ELF64v1 -> 48
  | ELF64v2 -> 32

(* Layout of the stack.  The stack is kept 16-aligned. *)

let stack_offset = ref 0

let num_stack_slots = Array.make Proc.num_register_classes 0

let prologue_required = ref false

let contains_calls = ref false

let initial_stack_offset () =
  reserved_stack_space +
  size_int * num_stack_slots.(0) +    (* Local int variables *)
  size_float * num_stack_slots.(1) +  (* Local float variables *)
  (if !contains_calls && abi = ELF32 then size_int else 0)
                                        (* The return address *)
let frame_size () =
  let size =
    !stack_offset +                     (* Trap frame, outgoing parameters *)
    initial_stack_offset () in
  Misc.align size 16

let slot_offset loc cls =
  match loc with
    Local n ->
      reserved_stack_space + !stack_offset +
      (if cls = 0 then num_stack_slots.(1) * size_float + n * size_int
                  else n * size_float)
  | Incoming n -> frame_size() + reserved_stack_space + n
  | Outgoing n -> reserved_stack_space + n

let retaddr_offset () =
  match abi with
  | ELF32 -> frame_size() - size_addr
  | ELF64v1 | ELF64v2 -> frame_size() + 16

let toc_save_offset () =
  match abi with
  | ELF32 -> assert false
  | ELF64v1 | ELF64v2 -> frame_size() + 8

let (trap_size, trap_handler_offset, trap_previous_offset) =
  match abi with
  | ELF32 -> (16, 0, 4)
  | ELF64v1 -> (32, 56, 64)
  | ELF64v2 -> (32, 40, 48)

(* Output a symbol *)

let emit_symbol s = Emitaux.emit_symbol '.' s

(* Output a label *)

let label_prefix = ".L"

let emit_label lbl =
  emit_string label_prefix; emit_int lbl

(* Section switching *)

let code_space =
  "	.section \".text\"\n"

let function_descr_space =
  match abi with
  | ELF32 -> code_space
  | ELF64v1 -> "	.section \".opd\",\"aw\"\n"
  | ELF64v2 -> code_space

let data_space =
  "	.section \".data\"\n"

let rodata_space =
  "	.section \".rodata\"\n"

let toc_space =
  " .section \".toc\",\"aw\"\n"

(* Names of instructions that differ in 32 and 64-bit modes *)

let lg = if ppc64 then "ld" else "lwz"
let stg = if ppc64 then "std" else "stw"
let lwa = if ppc64 then "lwa" else "lwz"
let cmpg = if ppc64 then "cmpd" else "cmpw"
let cmplg = if ppc64 then "cmpld" else "cmplw"
let datag = if ppc64 then ".quad" else ".long"
let mullg = if ppc64 then "mulld" else "mullw"
let divg = if ppc64 then "divd" else "divw"
let tglle = if ppc64 then "tdlle" else "twlle"

(* Output a processor register *)

let emit_gpr = emit_int

(* Output a pseudo-register *)

let emit_reg r =
  match r.loc with
  | Reg r -> emit_string (register_name r)
  | _ -> Misc.fatal_error "Emit.emit_reg"

(* Output a stack reference *)

let emit_stack r =
  match r.loc with
  | Stack s ->
      let ofs = slot_offset s (register_class r) in `{emit_int ofs}(1)`
  | _ -> Misc.fatal_error "Emit.emit_stack"

(* Output the name of a symbol plus an optional offset *)

let emit_symbol_offset (s, d) =
  emit_symbol s;
  if d > 0 then `+`;
  if d <> 0 then emit_int d

(* Split a 32-bit integer constants in two 16-bit halves *)

let low_high_u n = (n land 0xFFFF, n asr 16)
  (* unsigned low half, for use with "ori" *)

let native_low_high_u n =
  (Nativeint.(to_int (logand n 0xFFFFn)),
   Nativeint.(to_int (shift_right n 16)))
  (* unsigned low half, for use with "ori" *)

let low_high_s n =
  let lo = ((n + 0x8000) land 0xFFFF) - 0x8000 in
  (lo, (n - lo) asr 16)
  (* signed low half, for use with "addi" *)

let native_low_high_s n =
  let lo = Nativeint.(sub (logand (add n 0x8000n) 0xFFFFn) 0x8000n) in
  (Nativeint.to_int lo,
   Nativeint.(to_int (shift_right (sub n lo) 16)))
  (* signed low half, for use with "addi" *)

let is_immediate n =
  n <= 32767 && n >= -32768

let is_native_immediate n =
  n <= 32767n && n >= -32768n

(* Record TOC entries *)

type tocentry =
  | TocSym of string
  | TocLabel of int
  | TocInt of nativeint
  | TocFloat of int64

let tocref_entries : (tocentry, label) Hashtbl.t = Hashtbl.create 64

let emit_tocentry = function
  | TocSym s -> emit_symbol s
  | TocInt i -> emit_nativeint i
  | TocFloat f -> emit_printf "0x%Lx # %.12g" f (Int64.float_of_bits f)
  | TocLabel lbl -> emit_label lbl

let label_for_tocref entry =
  try
    Hashtbl.find tocref_entries entry
  with Not_found ->
    let lbl = new_label() in
    Hashtbl.add tocref_entries entry lbl;
    lbl

let emit_toctable () =
  Hashtbl.iter
    (fun entry lbl ->
      `{emit_label lbl}:	.quad	{emit_tocentry entry}\n`)
    tocref_entries

(* Emit a load from a TOC entry.

   The [dest] should not be r0, since [dest] is used as the index register for a
   ld instruction, but r0 reads as zero when used as an index register.
*)
let emit_tocload emit_dest dest entry =
  let lbl = label_for_tocref entry in
  if !big_toc || !Clflags.for_package <> None then begin
    `	addis	{emit_dest dest}, 2, {emit_label lbl}@toc@ha\n`;
    `	ld	{emit_dest dest}, {emit_label lbl}@toc@l({emit_dest dest}) # {emit_tocentry entry}\n`
  end else begin
    `	ld	{emit_dest dest}, {emit_label lbl}@toc(2) # {emit_tocentry entry}\n`
  end

(* Output a "upper 16 bits" or "lower 16 bits" operator. *)

let emit_upper emit_fun arg =
  emit_fun arg; emit_string "@ha"

let emit_lower emit_fun arg =
  emit_fun arg; emit_string "@l"

(* Output a load or store operation *)

let valid_offset instr ofs =
  ofs land 3 = 0 || (instr <> "ld" && instr <> "std" && instr <> "lwa")

let emit_load_store instr addressing_mode addr n arg =
  match addressing_mode with
  | Ibased(s, d) ->
      begin match abi with
      | ELF32 ->
        `	addis	11, 0, {emit_upper emit_symbol_offset (s,d)}\n`;
        `	{emit_string instr}	{emit_reg arg}, {emit_lower emit_symbol_offset (s,d)}(11)\n`
      | ELF64v1 | ELF64v2 ->
        emit_tocload emit_gpr 11 (TocSym s);
        let (lo, hi) = low_high_s d in
        if hi <> 0 then
          `	addis	11, 11, {emit_int hi}\n`;
        `	{emit_string instr}	{emit_reg arg}, {emit_int lo}(11)\n`
      end
  | Iindexed ofs ->
      if is_immediate ofs && valid_offset instr ofs then
        `	{emit_string instr}	{emit_reg arg}, {emit_int ofs}({emit_reg addr.(n)})\n`
      else begin
        let (lo, hi) = low_high_u ofs in
        `	addis	0, 0, {emit_int hi}\n`;
        if lo <> 0 then
          `	ori	0, 0, {emit_int lo}\n`;
        `	{emit_string instr}x	{emit_reg arg}, {emit_reg addr.(n)}, 0\n`
      end
  | Iindexed2 ->
      `	{emit_string instr}x	{emit_reg arg}, {emit_reg addr.(n)}, {emit_reg addr.(n+1)}\n`

(* After a comparison, extract the result as 0 or 1 *)

let emit_set_comp cmp res =
  `	mfcr	0\n`;
  let bitnum =
    match cmp with
      Ceq | Cne -> 2
    | Cgt | Cle -> 1
    | Clt | Cge -> 0 in
`	rlwinm	{emit_reg res}, 0, {emit_int(bitnum+1)}, 31, 31\n`;
  begin match cmp with
    Cne | Cle | Cge -> `	xori	{emit_reg res}, {emit_reg res}, 1\n`
  | _ -> ()
  end

(* Free the stack frame *)

let emit_free_frame () =
  let n = frame_size() in
  if n > 0 then
    `	addi	1, 1, {emit_int n}\n`

(* Emit a "bl" instruction to a given symbol *)

let emit_call s =
  match abi with
  | ELF32 when !Clflags.dlcode || !Clflags.pic_code ->
    `	bl	{emit_symbol s}@plt\n`
  | _ ->
    `	bl	{emit_symbol s}\n`

(* Add a nop after a "bl" call for ELF64 *)

let emit_call_nop () =
  match abi with
  | ELF32 -> ()
  | ELF64v1 | ELF64v2 -> `	nop	\n`

(* Reload the TOC register r2 from the value saved on the stack *)

let emit_reload_toc () =
  `	ld	2, {emit_int (toc_save_offset())}(1)\n`

(* Adjust stack_offset and emit corresponding CFI directive *)

let adjust_stack_offset delta =
  stack_offset := !stack_offset + delta;
  cfi_adjust_cfa_offset delta

(* Record live pointers at call points *)

let record_frame live dbg =
  let lbl = new_label() in
  let live_offset = ref [] in
  Reg.Set.iter
    (function
      | {typ = Val; loc = Reg r} ->
          live_offset := ((r lsl 1) + 1) :: !live_offset
      | {typ = Val; loc = Stack s} as reg ->
          live_offset := slot_offset s (register_class reg) :: !live_offset
      | {typ = Addr} as r ->
          Misc.fatal_error ("bad GC root " ^ Reg.name r)
      | _ -> ())
    live;
  record_frame_descr ~label:lbl ~frame_size:(frame_size())
    ~live_offset:!live_offset dbg;
  `{emit_label lbl}:\n`

(* Record floating-point literals (for PPC32) *)

let float_literals = ref ([] : (int64 * int) list)

(* Record jump tables (for PPC64).  In order to reduce the size of the TOC,
   we concatenate all jumptables and emit them at the end of the compilation
   unit. *)

let jumptables = ref ([] : label list)  (* in reverse order *)
let jumptables_lbl = ref (-1)

(* Names for conditional branches after comparisons *)

let branch_for_comparison = function
    Ceq -> "beq" | Cne -> "bne"
  | Cle -> "ble" | Cgt -> "bgt"
  | Cge -> "bge" | Clt -> "blt"

let name_for_int_comparison = function
    Isigned cmp -> (cmpg, branch_for_comparison cmp)
  | Iunsigned cmp -> (cmplg, branch_for_comparison cmp)

(* Names for various instructions *)

let name_for_intop = function
    Iadd  -> "add"
  | Imul  -> if ppc64 then "mulld" else "mullw"
  | Imulh -> if ppc64 then "mulhd" else "mulhw"
  | Idiv  -> if ppc64 then "divd" else "divw"
  | Iand  -> "and"
  | Ior   -> "or"
  | Ixor  -> "xor"
  | Ilsl  -> if ppc64 then "sld" else "slw"
  | Ilsr  -> if ppc64 then "srd" else "srw"
  | Iasr  -> if ppc64 then "srad" else "sraw"
  | _ -> Misc.fatal_error "Emit.Intop"

let name_for_intop_imm = function
    Iadd -> "addi"
  | Imul -> "mulli"
  | Iand -> "andi."
  | Ior  -> "ori"
  | Ixor -> "xori"
  | Ilsl -> if ppc64 then "sldi" else "slwi"
  | Ilsr -> if ppc64 then "srdi" else "srwi"
  | Iasr -> if ppc64 then "sradi" else "srawi"
  | _ -> Misc.fatal_error "Emit.Intop_imm"

let name_for_floatop1 = function
    Inegf -> "fneg"
  | Iabsf -> "fabs"
  | _ -> Misc.fatal_error "Emit.Iopf1"

let name_for_floatop2 = function
    Iaddf -> "fadd"
  | Isubf -> "fsub"
  | Imulf -> "fmul"
  | Idivf -> "fdiv"
  | _ -> Misc.fatal_error "Emit.Iopf2"

let name_for_specific = function
    Imultaddf -> "fmadd"
  | Imultsubf -> "fmsub"
  | _ -> Misc.fatal_error "Emit.Ispecific"

(* Name of current function *)
let function_name = ref ""
(* Entry point for tail recursive calls *)
let tailrec_entry_point = ref 0
(* Label of glue code for calling the GC *)
let call_gc_label = ref 0

(* Relaxation of branches that exceed the span of a relative branch. *)

module BR = Branch_relaxation.Make (struct
  type distance = int

  module Cond_branch = struct
    type t = Branch

    let all = [Branch]

    let max_displacement = function
      (* 14-bit signed offset in words. *)
      | Branch -> 8192

    let classify_instr = function
      | Lop (Ialloc _)
      (* [Ialloc_far] does not need to be here, since its code sequence
         never involves any conditional branches that might need relaxing. *)
      | Lcondbranch _
      | Lcondbranch3 _ -> Some Branch
      | _ -> None
  end

  let offset_pc_at_branch = 1

  let size =
    match abi with
    | ELF32 -> (fun a _ _ -> a)
    | ELF64v1 -> (fun _ b _ -> b)
    | ELF64v2 -> (fun _ _ c -> c)

  let profiling_prologue_size () =
    match abi with
    | ELF32 -> 5
    | ELF64v1 | ELF64v2 -> 6

  let prologue_size () =
    profiling_prologue_size ()
      + (if initial_stack_offset () > 0 then 1 else 0)
      + (if !contains_calls then
           2 +
             match abi with
             | ELF32 -> 0
             | ELF64v1 | ELF64v2 -> 1
         else 0)

  let tocload_size() =
    if !big_toc || !Clflags.for_package <> None then 2 else 1

  let load_store_size = function
    | Ibased(_s, d) ->
        if abi = ELF32 then 2 else begin
          let (_lo, hi) = low_high_s d in
          tocload_size() + (if hi = 0 then 1 else 2)
        end
    | Iindexed ofs -> if is_immediate ofs then 1 else 3
    | Iindexed2 -> 1

  let instr_size = function
    | Lend -> 0
    | Lprologue -> prologue_size ()
    | Lop(Imove | Ispill | Ireload) -> 1
    | Lop(Iconst_int n) ->
      if is_native_immediate n then 1
      else if (let (_lo, hi) = native_low_high_s n in
               hi >= -0x8000 && hi <= 0x7FFF) then 2
      else if (let (_lo, hi) = native_low_high_u n in
               hi >= -0x8000 && hi <= 0x7FFF) then 2
      else tocload_size()
    | Lop(Iconst_float _) -> if abi = ELF32 then 2 else tocload_size()
    | Lop(Iconst_symbol _) -> if abi = ELF32 then 2 else tocload_size()
    | Lop(Icall_ind) -> size 2 5 4
    | Lop(Icall_imm _) -> size 1 3 3
    | Lop(Itailcall_ind) -> size 5 7 6
    | Lop(Itailcall_imm { func; _ }) ->
        if func = !function_name
        then 1
        else size 4 (7 + tocload_size()) (6 + tocload_size())
    | Lop(Iextcall { alloc = true; _ }) ->
      size 3 (2 + tocload_size()) (2 + tocload_size())
    | Lop(Iextcall { alloc = false; _}) -> size 1 2 2
    | Lop(Istackoffset _) -> 1
    | Lop(Iload(chunk, addr)) ->
      if chunk = Byte_signed
      then load_store_size addr + 1
      else load_store_size addr
    | Lop(Istore(_chunk, addr, _)) -> load_store_size addr
<<<<<<< HEAD
    | Lop(Ialloc _) -> 5
    | Lop(Ispecific(Ialloc_far _)) -> 6
=======
    | Lop(Ialloc _) -> 4
    | Lop(Ibeginregion | Iendregion) ->
       Misc.fatal_error "Local allocations not supported on this architecture"
    | Lop(Ispecific(Ialloc_far _)) -> 5
>>>>>>> 94454f5f
    | Lop(Iintop Imod) -> 3
    | Lop(Iintop(Icomp _)) -> 4
    | Lop(Iintop _) -> 1
    | Lop(Iintop_imm(Icomp _, _)) -> 4
    | Lop(Iintop_imm _) -> 1
    | Lop(Inegf | Iabsf | Iaddf | Isubf | Imulf | Idivf) -> 1
    | Lop(Ifloatofint) -> 9
    | Lop(Iintoffloat) -> 4
    | Lop(Iopaque) -> 0
    | Lop(Ispecific _) -> 1
    | Lop (Iname_for_debugger _) -> 0
    | Lop (Iprobe _ |Iprobe_is_enabled _) ->
      Misc.fatal_error ("Probes not supported.")
    | Lreloadretaddr -> 2
    | Lreturn -> 2
    | Llabel _ -> 0
    | Lbranch _ -> 1
    | Lcondbranch _ -> 2
    | Lcondbranch3(lbl0, lbl1, lbl2) ->
      1 + (if lbl0 = None then 0 else 1)
        + (if lbl1 = None then 0 else 1)
        + (if lbl2 = None then 0 else 1)
    | Lswitch _ -> size 7 (5 + tocload_size()) (5 + tocload_size())
    | Lentertrap -> size 0 (tocload_size()) (tocload_size())
    | Ladjust_trap_depth _ -> 0
    | Lpushtrap _ -> size 5 (4 + tocload_size()) (4 + tocload_size())
    | Lpoptrap -> 2
    | Lraise _ -> 6

  let relax_allocation ~num_bytes:bytes ~dbginfo =
    Lop (Ispecific (Ialloc_far { bytes; dbginfo }))

  (* [classify_addr], above, never identifies these instructions as needing
     relaxing.  As such, these functions should never be called. *)
  let relax_specific_op _ = assert false
  let relax_intop_checkbound () = assert false
  let relax_intop_imm_checkbound ~bound:_ = assert false
end)

(* Assembly code for inlined allocation *)

let emit_alloc i bytes dbginfo far =
  if !call_gc_label = 0 then call_gc_label := new_label ();
  let offset = Domainstate.(idx_of_field Domain_young_limit) * 8 in
  `	{emit_string lg}	0, {emit_int offset}(30)\n`;
  `	addi    31, 31, {emit_int(-bytes)}\n`;
  `	{emit_string cmplg}	31, 0\n`;
  if not far then begin
    `	bltl	{emit_label !call_gc_label}\n`;
    record_frame i.live (Dbg_alloc dbginfo);
    `	addi	{emit_reg i.res.(0)}, 31, {emit_int size_addr}\n`
  end else begin
    let lbl = new_label() in
    `	bge	{emit_label lbl}\n`;
    `	bl	{emit_label !call_gc_label}\n`;
    record_frame i.live (Dbg_alloc dbginfo);
    `{emit_label lbl}:	addi	{emit_reg i.res.(0)}, 31, {emit_int size_addr}\n`
  end

(* Output the assembly code for an instruction *)

let emit_instr i =
    emit_debug_info i.dbg;
    match i.desc with
    | Lend -> ()
    | Lprologue ->
      assert (!prologue_required);
      let n = frame_size() in
      if n > 0 then begin
        `	addi	1, 1, {emit_int(-n)}\n`;
        cfi_adjust_cfa_offset n
      end;
      if !contains_calls then begin
        let ra = retaddr_offset() in
        `	mflr	0\n`;
        `	{emit_string stg}	0, {emit_int ra}(1)\n`;
        cfi_offset ~reg: 65 (* LR *) ~offset: (ra - n);
        match abi with
        | ELF32 -> ()
        | ELF64v1 | ELF64v2 ->
          `	std	2, {emit_int(toc_save_offset())}(1)\n`
      end
    | Lop(Imove | Ispill | Ireload) ->
        let src = i.arg.(0) and dst = i.res.(0) in
        if src.loc <> dst.loc then begin
           match (src, dst) with
           |  {loc = Reg _; typ = (Val | Int | Addr)}, {loc = Reg _} ->
                `	mr	{emit_reg dst}, {emit_reg src}\n`
            | {loc = Reg _; typ = Float}, {loc = Reg _; typ = Float} ->
                `	fmr	{emit_reg dst}, {emit_reg src}\n`
            | {loc = Reg _; typ = (Val | Int | Addr)}, {loc = Stack _} ->
                `	{emit_string stg}	{emit_reg src}, {emit_stack dst}\n`
            | {loc = Reg _; typ = Float}, {loc = Stack _} ->
                `	stfd	{emit_reg src}, {emit_stack dst}\n`
            | {loc = Stack _; typ = (Val | Int | Addr)}, {loc = Reg _} ->
                `	{emit_string lg}	{emit_reg dst}, {emit_stack src}\n`
            | {loc = Stack _; typ = Float}, {loc = Reg _} ->
                `	lfd	{emit_reg dst}, {emit_stack src}\n`
            | (_, _) ->
                Misc.fatal_error "Emit: Imove"
        end
    | Lop(Iconst_int n) ->
        if is_native_immediate n then
          `	li	{emit_reg i.res.(0)}, {emit_nativeint n}\n`
        else begin
        (* Try a signed decomposition first, because the sequence
           addis/addi is eligible for instruction fusion. *)
        let (lo, hi) = native_low_high_s n in
        if hi >= -0x8000 && hi <= 0x7FFF then begin
          `	addis	{emit_reg i.res.(0)}, 0, {emit_int hi}\n`;
          if lo <> 0 then
          `	addi	{emit_reg i.res.(0)}, {emit_reg i.res.(0)}, {emit_int lo}\n`
        end else begin
        (* Now try an unsigned decomposition *)
        let (lo, hi) = native_low_high_u n in
        if hi >= -0x8000 && hi <= 0x7FFF then begin
          `	addis	{emit_reg i.res.(0)}, 0, {emit_int hi}\n`;
          if lo <> 0 then
          `	ori	{emit_reg i.res.(0)}, {emit_reg i.res.(0)}, {emit_int lo}\n`
        end else begin
          match abi with
          | ELF32 -> assert false
          | ELF64v1 | ELF64v2 ->
              emit_tocload emit_reg i.res.(0) (TocInt n)
        end end end
    | Lop(Iconst_float f) ->
        begin match abi with
        | ELF32 ->
          let lbl = new_label() in
          float_literals := (f, lbl) :: !float_literals;
          `	addis	11, 0, {emit_upper emit_label lbl}\n`;
          `	lfd	{emit_reg i.res.(0)}, {emit_lower emit_label lbl}(11)\n`
        | ELF64v1 | ELF64v2 ->
          let entry = TocFloat f in
          let lbl = label_for_tocref entry in
          if !big_toc || !Clflags.for_package <> None then begin
            `	addis	11, 2, {emit_label lbl}@toc@ha\n`;
            `	lfd	{emit_reg i.res.(0)}, {emit_label lbl}@toc@l(11) # {emit_tocentry entry}\n`
          end else begin
            `	lfd	{emit_reg i.res.(0)}, {emit_label lbl}@toc(2) # {emit_tocentry entry}\n`
          end
        end
    | Lop(Iconst_symbol s) ->
        begin match abi with
        | ELF32 ->
          `	addis	{emit_reg i.res.(0)}, 0, {emit_upper emit_symbol s}\n`;
          `	addi	{emit_reg i.res.(0)}, {emit_reg i.res.(0)}, {emit_lower emit_symbol s}\n`
        | ELF64v1 | ELF64v2 ->
          emit_tocload emit_reg i.res.(0) (TocSym s)
        end
    | Lop(Icall_ind) ->
        begin match abi with
        | ELF32 ->
          `	mtctr	{emit_reg i.arg.(0)}\n`;
          `	bctrl\n`;
          record_frame i.live (Dbg_other i.dbg)
        | ELF64v1 ->
          `	ld	0, 0({emit_reg i.arg.(0)})\n`;  (* code pointer *)
          `	mtctr	0\n`;
          `	ld	2, 8({emit_reg i.arg.(0)})\n`;  (* TOC for callee *)
          `	bctrl\n`;
          record_frame i.live (Dbg_other i.dbg);
          emit_reload_toc()
        | ELF64v2 ->
          `	mtctr	{emit_reg i.arg.(0)}\n`;
          `	mr	12, {emit_reg i.arg.(0)}\n`;  (* addr of fn in r12 *)
          `	bctrl\n`;
          record_frame i.live (Dbg_other i.dbg);
          emit_reload_toc()
        end
    | Lop(Icall_imm { func; }) ->
        begin match abi with
        | ELF32 ->
            emit_call func;
            record_frame i.live (Dbg_other i.dbg)
        | ELF64v1 | ELF64v2 ->
        (* For PPC64, we cannot just emit a "bl s; nop" sequence, because
           of the following scenario:
              - current function f1 calls f2 that has the same TOC
              - f2 tailcalls f3 that has a different TOC
           Because f1 and f2 have the same TOC, the linker inserted no
           code in f1 to save and restore r2 around the call to f2.
           Because f2 tailcalls f3, r2 will not be restored to f2's TOC
           when f3 returns.  So, we're back into f1, with the wrong TOC in r2.
           We have two options:
             1- Turn the call into an indirect call, like we do for
                Itailcall_imm.  Cost: 6 instructions.
             2- Follow the "bl" with an instruction to restore r2
                explicitly.  If the called function has a different TOC,
                this instruction is redundant with those inserted
                by the linker, but this is harmless.
                Cost: 3 instructions if same TOC, 7 if different TOC.
           Let's try option 2. *)
            emit_call func;
            record_frame i.live (Dbg_other i.dbg);
            `	nop\n`;
            emit_reload_toc()
        end
    | Lop(Itailcall_ind) ->
        begin match abi with
        | ELF32 ->
          `	mtctr	{emit_reg i.arg.(0)}\n`
        | ELF64v1 ->
          `	ld	0, 0({emit_reg i.arg.(0)})\n`;  (* code pointer *)
          `	mtctr	0\n`;
          `	ld	2, 8({emit_reg i.arg.(0)})\n`   (* TOC for callee *)
        | ELF64v2 ->
          `	mtctr	{emit_reg i.arg.(0)}\n`;
          `	mr	12, {emit_reg i.arg.(0)}\n`   (* addr of fn in r12 *)
        end;
        if !contains_calls then begin
          `	{emit_string lg}	11, {emit_int(retaddr_offset())}(1)\n`;
          `	mtlr	11\n`
        end;
        emit_free_frame();
        `	bctr\n`
    | Lop(Itailcall_imm { func; }) ->
        if func = !function_name then
          `	b	{emit_label !tailrec_entry_point}\n`
        else begin
          begin match abi with
          | ELF32 ->
            ()
          | ELF64v1 ->
            emit_tocload emit_gpr 11 (TocSym func);
            `	ld	0, 0(11)\n`;  (* code pointer *)
            `	mtctr	0\n`;
            `	ld	2, 8(11)\n`   (* TOC for callee *)
          | ELF64v2 ->
            emit_tocload emit_gpr 12 (TocSym func); (* addr of fn must be in r12 *)
            `	mtctr	12\n`
          end;
          if !contains_calls then begin
            `	{emit_string lg}	11, {emit_int(retaddr_offset())}(1)\n`;
            `	mtlr	11\n`
          end;
          emit_free_frame();
          begin match abi with
          | ELF32 ->
            `	b	{emit_symbol func}\n`
          | ELF64v1 | ELF64v2 ->
            `	bctr\n`
          end
        end
    | Lop(Iextcall { func; alloc; }) ->
        if not alloc then begin
          emit_call func;
          emit_call_nop()
        end else begin
          match abi with
          | ELF32 ->
            `	addis	25, 0, {emit_upper emit_symbol func}\n`;
            `	addi	25, 25, {emit_lower emit_symbol func}\n`;
            emit_call "caml_c_call";
            record_frame i.live (Dbg_other i.dbg)
          | ELF64v1 | ELF64v2 ->
            emit_tocload emit_gpr 25 (TocSym func);
            emit_call "caml_c_call";
            record_frame i.live (Dbg_other i.dbg);
            `	nop\n`
        end
    | Lop(Istackoffset n) ->
        `	addi	1, 1, {emit_int (-n)}\n`;
        adjust_stack_offset n
    | Lop(Iload(chunk, addr)) ->
        let loadinstr =
          match chunk with
          | Byte_unsigned -> "lbz"
          | Byte_signed -> "lbz"
          | Sixteen_unsigned -> "lhz"
          | Sixteen_signed -> "lha"
          | Thirtytwo_unsigned -> "lwz"
          | Thirtytwo_signed -> if ppc64 then "lwa" else "lwz"
	  | Word_int | Word_val -> lg
          | Single -> "lfs"
          | Double -> "lfd" in
        emit_load_store loadinstr addr i.arg 0 i.res.(0);
        if chunk = Byte_signed then
          `	extsb	{emit_reg i.res.(0)}, {emit_reg i.res.(0)}\n`
    | Lop(Istore(chunk, addr, _)) ->
        let storeinstr =
          match chunk with
          | Byte_unsigned | Byte_signed -> "stb"
          | Sixteen_unsigned | Sixteen_signed -> "sth"
	  | Thirtytwo_unsigned | Thirtytwo_signed -> "stw"
	  | Word_int | Word_val -> stg
          | Single -> "stfs"
          | Double -> "stfd" in
        emit_load_store storeinstr addr i.arg 1 i.arg.(0)
<<<<<<< HEAD
    | Lop(Ialloc { bytes; dbginfo }) ->
        emit_alloc i bytes dbginfo false
    | Lop(Ispecific(Ialloc_far { bytes; dbginfo })) ->
        emit_alloc i bytes dbginfo true
=======
    | Lop(Ialloc { bytes = n; dbginfo; mode = Alloc_heap }) ->
        if !call_gc_label = 0 then call_gc_label := new_label ();
        `	addi    31, 31, {emit_int(-n)}\n`;
        `	{emit_string cmplg}	31, 30\n`;
        `	bltl	{emit_label !call_gc_label}\n`;
        record_frame i.live (Dbg_alloc dbginfo);
        `	addi	{emit_reg i.res.(0)}, 31, {emit_int size_addr}\n`;
    | Lop(Ialloc { mode = Alloc_local } | Ibeginregion | Iendregion) ->
       Misc.fatal_error "Local allocations not supported on this architecture"
    | Lop(Ispecific(Ialloc_far { bytes = n; dbginfo })) ->
        if !call_gc_label = 0 then call_gc_label := new_label ();
        let lbl = new_label() in
        `	addi    31, 31, {emit_int(-n)}\n`;
        `	{emit_string cmplg}	31, 30\n`;
        `	bge	{emit_label lbl}\n`;
        `	bl	{emit_label !call_gc_label}\n`;
        record_frame i.live (Dbg_alloc dbginfo);
        `{emit_label lbl}:	addi	{emit_reg i.res.(0)}, 31, {emit_int size_addr}\n`
>>>>>>> 94454f5f
    | Lop(Iintop Isub) ->               (* subfc has swapped arguments *)
        `	subfc	{emit_reg i.res.(0)}, {emit_reg i.arg.(1)}, {emit_reg i.arg.(0)}\n`
    | Lop(Iintop Imod) ->
        `	{emit_string divg}	0, {emit_reg i.arg.(0)}, {emit_reg i.arg.(1)}\n`;
        `	{emit_string mullg}	0, 0, {emit_reg i.arg.(1)}\n`;
        `	subfc	{emit_reg i.res.(0)}, 0, {emit_reg i.arg.(0)}\n`
    | Lop(Iintop(Icomp cmp)) ->
        begin match cmp with
          Isigned c ->
            `	{emit_string cmpg}	{emit_reg i.arg.(0)}, {emit_reg i.arg.(1)}\n`;
            emit_set_comp c i.res.(0)
        | Iunsigned c ->
            `	{emit_string cmplg}	{emit_reg i.arg.(0)}, {emit_reg i.arg.(1)}\n`;
            emit_set_comp c i.res.(0)
        end
    | Lop(Iintop (Icheckbound)) ->
        if !Clflags.debug then
          record_frame Reg.Set.empty (Dbg_other i.dbg);
        `	{emit_string tglle}   {emit_reg i.arg.(0)}, {emit_reg i.arg.(1)}\n`
    | Lop(Iintop op) ->
        let instr = name_for_intop op in
        `	{emit_string instr}	{emit_reg i.res.(0)}, {emit_reg i.arg.(0)}, {emit_reg i.arg.(1)}\n`
    | Lop(Iintop_imm(Isub, n)) ->
        `	addi	{emit_reg i.res.(0)}, {emit_reg i.arg.(0)}, {emit_int(-n)}\n`
    | Lop(Iintop_imm(Icomp cmp, n)) ->
        begin match cmp with
          Isigned c ->
            `	{emit_string cmpg}i	{emit_reg i.arg.(0)}, {emit_int n}\n`;
            emit_set_comp c i.res.(0)
        | Iunsigned c ->
            `	{emit_string cmplg}i	{emit_reg i.arg.(0)}, {emit_int n}\n`;
            emit_set_comp c i.res.(0)
        end
    | Lop(Iintop_imm(Icheckbound, n)) ->
        if !Clflags.debug then
          record_frame Reg.Set.empty (Dbg_other i.dbg);
        `	{emit_string tglle}i   {emit_reg i.arg.(0)}, {emit_int n}\n`
    | Lop(Iintop_imm(op, n)) ->
        let instr = name_for_intop_imm op in
        `	{emit_string instr}	{emit_reg i.res.(0)}, {emit_reg i.arg.(0)}, {emit_int n}\n`
    | Lop(Inegf | Iabsf as op) ->
        let instr = name_for_floatop1 op in
        `	{emit_string instr}	{emit_reg i.res.(0)}, {emit_reg i.arg.(0)}\n`
    | Lop(Iaddf | Isubf | Imulf | Idivf as op) ->
        let instr = name_for_floatop2 op in
        `	{emit_string instr}	{emit_reg i.res.(0)}, {emit_reg i.arg.(0)}, {emit_reg i.arg.(1)}\n`
    | Lop(Ifloatofint) ->
	if ppc64 then begin
          (* Can use protected zone (288 bytes below r1 *)
	  `	std	{emit_reg i.arg.(0)}, -16(1)\n`;
          `	lfd	{emit_reg i.res.(0)}, -16(1)\n`;
          `	fcfid	{emit_reg i.res.(0)}, {emit_reg i.res.(0)}\n`
	end else begin
          let lbl = new_label() in
          float_literals := (0x4330000080000000L, lbl) :: !float_literals;
          `	addis	11, 0, {emit_upper emit_label lbl}\n`;
          `	lfd	0, {emit_lower emit_label lbl}(11)\n`;
          `	lis	0, 0x4330\n`;
          `	stwu	0, -16(1)\n`;
          `	xoris	0, {emit_reg i.arg.(0)}, 0x8000\n`;
          `	stw	0, 4(1)\n`;
          `	lfd	{emit_reg i.res.(0)}, 0(1)\n`;
          `	addi	1, 1, 16\n`;
          `	fsub	{emit_reg i.res.(0)}, {emit_reg i.res.(0)}, 0\n`
	end
    | Lop(Iintoffloat) ->
        if ppc64 then begin
          (* Can use protected zone (288 bytes below r1 *)
          `	fctidz	0, {emit_reg i.arg.(0)}\n`;
          `	stfd	0, -16(1)\n`;
          `	ld	{emit_reg i.res.(0)}, -16(1)\n`
        end else begin
          `	fctiwz	0, {emit_reg i.arg.(0)}\n`;
          `	stfdu	0, -16(1)\n`;
          `	lwz	{emit_reg i.res.(0)}, 4(1)\n`;
          `	addi	1, 1, 16\n`
        end
    | Lop(Iopaque) ->
        assert (i.arg.(0).loc = i.res.(0).loc)
    | Lop(Ispecific sop) ->
        let instr = name_for_specific sop in
        `	{emit_string instr}	{emit_reg i.res.(0)}, {emit_reg i.arg.(0)}, {emit_reg i.arg.(1)}, {emit_reg i.arg.(2)}\n`
    | Lop (Iname_for_debugger _) -> ()
    | Lop (Iprobe _ |Iprobe_is_enabled _) ->
      Misc.fatal_error ("Probes not supported.")
    | Lreloadretaddr ->
        `	{emit_string lg}	11, {emit_int(retaddr_offset())}(1)\n`;
        `	mtlr	11\n`
    | Lreturn ->
        emit_free_frame();
        `	blr\n`
    | Llabel lbl ->
        `{emit_label lbl}:\n`
    | Lbranch lbl ->
        `	b	{emit_label lbl}\n`
    | Lcondbranch(tst, lbl) ->
        begin match tst with
          Itruetest ->
            `	{emit_string cmpg}i	{emit_reg i.arg.(0)}, 0\n`;
            `	bne	{emit_label lbl}\n`
        | Ifalsetest ->
            `	{emit_string cmpg}i	{emit_reg i.arg.(0)}, 0\n`;
            `	beq	{emit_label lbl}\n`
        | Iinttest cmp ->
            let (comp, branch) = name_for_int_comparison cmp in
            `	{emit_string comp}	{emit_reg i.arg.(0)}, {emit_reg i.arg.(1)}\n`;
            `	{emit_string branch}	{emit_label lbl}\n`
        | Iinttest_imm(cmp, n) ->
            let (comp, branch) = name_for_int_comparison cmp in
            `	{emit_string comp}i	{emit_reg i.arg.(0)}, {emit_int n}\n`;
            `	{emit_string branch}	{emit_label lbl}\n`
        | Ifloattest cmp -> begin
            `	fcmpu	0, {emit_reg i.arg.(0)}, {emit_reg i.arg.(1)}\n`;
            (* bit 0 = lt, bit 1 = gt, bit 2 = eq *)
            let bitnum =
              match cmp with
              | CFeq | CFneq -> 2
              | CFle | CFnle ->
                `	cror	3, 0, 2\n`; (* lt or eq *)
                3
              | CFgt | CFngt -> 1
              | CFge | CFnge ->
                `	cror	3, 1, 2\n`; (* gt or eq *)
                3
              | CFlt | CFnlt -> 0
            in
            match cmp with
            | CFneq | CFngt | CFnge | CFnlt | CFnle ->
               `	bf	{emit_int bitnum}, {emit_label lbl}\n`
            | CFeq | CFgt | CFge | CFlt | CFle ->
               `	bt	{emit_int bitnum}, {emit_label lbl}\n`
          end
        | Ioddtest ->
            `	andi.	0, {emit_reg i.arg.(0)}, 1\n`;
            `	bne	{emit_label lbl}\n`
        | Ieventest ->
            `	andi.	0, {emit_reg i.arg.(0)}, 1\n`;
            `	beq	{emit_label lbl}\n`
        end
    | Lcondbranch3(lbl0, lbl1, lbl2) ->
        `	{emit_string cmpg}i	{emit_reg i.arg.(0)}, 1\n`;
        begin match lbl0 with
          None -> ()
        | Some lbl -> `	blt	{emit_label lbl}\n`
        end;
        begin match lbl1 with
          None -> ()
        | Some lbl -> `	beq	{emit_label lbl}\n`
        end;
        begin match lbl2 with
          None -> ()
        | Some lbl -> `	bgt	{emit_label lbl}\n`
        end
    | Lswitch jumptbl ->
        let lbl = new_label() in
        if ppc64 then begin
          if !jumptables_lbl < 0 then jumptables_lbl := lbl;
          let start = List.length !jumptables in
          let (start_lo, start_hi) = low_high_s start in
          emit_tocload emit_gpr 11 (TocLabel !jumptables_lbl);
          `	addi	12, {emit_reg i.arg.(0)}, {emit_int start_lo}\n`;
          if start_hi <> 0 then
            `	addis	12, 12, {emit_int start_hi}\n`;
          `	sldi	12, 12, 2\n`
        end else begin
          `	addis	11, 0, {emit_upper emit_label lbl}\n`;
          `	addi	11, 11, {emit_lower emit_label lbl}\n`;
          `	slwi	12, {emit_reg i.arg.(0)}, 2\n`
        end;
        `	{emit_string lwa}x	0, 11, 12\n`;
        `	add	0, 11, 0\n`;
        `	mtctr	0\n`;
        `	bctr\n`;
        if ppc64 then begin
          jumptables := List.rev_append (Array.to_list jumptbl) !jumptables
        end else begin
          emit_string rodata_space;
          `{emit_label lbl}:`;
          for i = 0 to Array.length jumptbl - 1 do
            `	.long	{emit_label jumptbl.(i)} - {emit_label lbl}\n`
          done;
          emit_string code_space
        end
    | Lentertrap ->
        begin match abi with
        | ELF32 -> ()
        | ELF64v1 | ELF64v2 -> emit_reload_toc()
        end
    | Ladjust_trap_depth { delta_traps } ->
        adjust_stack_offset (trap_size * delta_traps)
    | Lpushtrap { lbl_handler; } ->
        begin match abi with
        | ELF32 ->
          `	addis	11, 0, {emit_upper emit_label lbl_handler}\n`;
          `	addi	11, 11, {emit_lower emit_label lbl_handler}\n`;
          `	stwu    11, -16(1)\n`;
          adjust_stack_offset 16;
          `	stw	29, 4(1)\n`;
          `	mr	29, 1\n`
        | ELF64v1 | ELF64v2 ->
          `	addi	1, 1, {emit_int (-trap_size)}\n`;
          adjust_stack_offset trap_size;
          `	std	29, {emit_int trap_previous_offset}(1)\n`;
          emit_tocload emit_gpr 29 (TocLabel lbl_handler);
          `	std     29, {emit_int trap_handler_offset}(1)\n`;
          `	mr	29, 1\n`
          end
    | Lpoptrap ->
        `	{emit_string lg}	29, {emit_int trap_previous_offset}(1)\n`;
        `	addi	1, 1, {emit_int trap_size}\n`;
        adjust_stack_offset (-trap_size)
    | Lraise k ->
        begin match k with
        | Lambda.Raise_regular ->
            `	li	0, 0\n`;
            let backtrace_pos =
              Domainstate.(idx_of_field Domain_backtrace_pos)
            in
            begin match abi with
            | ELF32 -> `	stw	0, {emit_int (backtrace_pos * 8)}(30)\n`
            | _ -> `	std	0, {emit_int (backtrace_pos * 8)}(30)\n`
            end;
            emit_call "caml_raise_exn";
            record_frame Reg.Set.empty (Dbg_raise i.dbg);
            emit_call_nop()
        | Lambda.Raise_reraise ->
            emit_call "caml_raise_exn";
            record_frame Reg.Set.empty (Dbg_raise i.dbg);
            emit_call_nop()
        | Lambda.Raise_notrace ->
            `	{emit_string lg}	0, {emit_int trap_handler_offset}(29)\n`;
            `	mr	1, 29\n`;
            `	mtctr   0\n`;
            `	{emit_string lg}	29, {emit_int trap_previous_offset}(1)\n`;
            `	addi	1, 1, {emit_int trap_size}\n`;
            `	bctr\n`
        end

(* Emit a sequence of instructions *)

let rec emit_all i =
  match i.desc with
  | Lend -> ()
  |  _   -> emit_instr i; emit_all i.next

(* Emission of a function declaration *)

let fundecl fundecl =
  function_name := fundecl.fun_name;
  tailrec_entry_point := fundecl.fun_tailrec_entry_point_label;
  stack_offset := 0;
  call_gc_label := 0;
  float_literals := [];
  jumptables := []; jumptables_lbl := -1;
  for i = 0 to Proc.num_register_classes - 1 do
    num_stack_slots.(i) <- fundecl.fun_num_stack_slots.(i);
  done;
  prologue_required := fundecl.fun_prologue_required;
  contains_calls := fundecl.fun_contains_calls;
  begin match abi with
  | ELF32 ->
    emit_string code_space;
    `	.globl	{emit_symbol fundecl.fun_name}\n`;
    `	.type	{emit_symbol fundecl.fun_name}, @function\n`;
    `	.align	2\n`;
    `{emit_symbol fundecl.fun_name}:\n`
  | ELF64v1 ->
    emit_string function_descr_space;
    `	.align 3\n`;
    `	.globl	{emit_symbol fundecl.fun_name}\n`;
    `	.type   {emit_symbol fundecl.fun_name}, @function\n`;
    `{emit_symbol fundecl.fun_name}:\n`;
    `	.quad .L.{emit_symbol fundecl.fun_name}, .TOC.@tocbase\n`;
    emit_string code_space;
    `	.align  2\n`;
    `.L.{emit_symbol fundecl.fun_name}:\n`
  | ELF64v2 ->
    emit_string code_space;
    `	.globl	{emit_symbol fundecl.fun_name}\n`;
    `	.type	{emit_symbol fundecl.fun_name}, @function\n`;
    `	.align	2\n`;
    `{emit_symbol fundecl.fun_name}:\n`;
    `0:	addis	2, 12, (.TOC. - 0b)@ha\n`;
    `	addi	2, 2, (.TOC. - 0b)@l\n`;
    `	.localentry {emit_symbol fundecl.fun_name}, . - 0b\n`
  end;
  emit_debug_info fundecl.fun_dbg;
  cfi_startproc();
  (* On this target, there is at most one "out of line" code block per
     function: a single "call GC" point.  It comes immediately after the
     function's body. *)
  BR.relax fundecl.fun_body ~max_out_of_line_code_offset:0;
  emit_all fundecl.fun_body;
  (* Emit the glue code to call the GC *)
  if !call_gc_label > 0 then begin
    `{emit_label !call_gc_label}:\n`;
    match abi with
    | ELF32 ->
      `	b	{emit_symbol "caml_call_gc"}\n`
    | ELF64v1 ->
      `	std	2, 40(1)\n`;
             (* save our TOC, will be restored by caml_call_gc *)
      emit_tocload emit_gpr 11 (TocSym "caml_call_gc");
      `	ld	0, 0(11)\n`;
      `	mtctr	0\n`;
      `	ld	2, 8(11)\n`;
      `	bctr\n`
    | ELF64v2 ->
      `	std	2, 24(1)\n`;
             (* save our TOC, will be restored by caml_call_gc *)
      emit_tocload emit_gpr 12 (TocSym "caml_call_gc");
      `	mtctr	12\n`;
      `	bctr\n`
  end;
  cfi_endproc();
  begin match abi with
  | ELF32 | ELF64v2 ->
    `	.size	{emit_symbol fundecl.fun_name}, . - {emit_symbol fundecl.fun_name}\n`
  | ELF64v1 ->
    `	.size	{emit_symbol fundecl.fun_name}, . - .L.{emit_symbol fundecl.fun_name}\n`
  end;
  (* Emit the numeric literals *)
  if !float_literals <> [] then begin
    emit_string rodata_space;
    `	.align	3\n`;
    List.iter
      (fun (f, lbl) ->
        `{emit_label lbl}:`;
        emit_float64_split_directive ".long" f)
      !float_literals
  end;
  (* Emit the jump tables *)
  if !jumptables <> [] then begin
    emit_string rodata_space;
    `	.align	2\n`;
    `{emit_label !jumptables_lbl}:`;
    List.iter
      (fun  lbl ->
          `	.long	{emit_label lbl} - {emit_label !jumptables_lbl}\n`)
      (List.rev !jumptables)
  end

(* Emission of data *)

let declare_global_data s =
  `	.globl	{emit_symbol s}\n`;
  `	.type	{emit_symbol s}, @object\n`

let emit_item = function
    Cglobal_symbol s ->
      declare_global_data s
  | Cdefine_symbol s ->
      `{emit_symbol s}:\n`;
  | Cint8 n ->
      `	.byte	{emit_int n}\n`
  | Cint16 n ->
      `	.short	{emit_int n}\n`
  | Cint32 n ->
      `	.long	{emit_nativeint n}\n`
  | Cint n ->
      `	{emit_string datag}	{emit_nativeint n}\n`
  | Csingle f ->
      emit_float32_directive ".long" (Int32.bits_of_float f)
  | Cdouble f ->
      if ppc64
      then emit_float64_directive ".quad" (Int64.bits_of_float f)
      else emit_float64_split_directive ".long" (Int64.bits_of_float f)
  | Csymbol_address s ->
      `	{emit_string datag}	{emit_symbol s}\n`
  | Cstring s ->
      emit_bytes_directive "	.byte	" s
  | Cskip n ->
      if n > 0 then `	.space	{emit_int n}\n`
  | Calign n ->
      `	.align	{emit_int (Misc.log2 n)}\n`

let data l =
  emit_string data_space;
  `	.align  {emit_int (if ppc64 then 3 else 2)}\n`;
  List.iter emit_item l

(* Beginning / end of an assembly file *)

let begin_assembly() =
  reset_debug_info();
  `	.file	\"\"\n`;  (* PR#7037 *)
  begin match abi with
  | ELF64v2 -> `	.abiversion 2\n`
  | _ -> ()
  end;
  Hashtbl.clear tocref_entries;
  (* Emit the beginning of the segments *)
  let lbl_begin = Compilenv.make_symbol (Some "data_begin") in
  emit_string data_space;
  declare_global_data lbl_begin;
  `{emit_symbol lbl_begin}:\n`;
  let lbl_begin = Compilenv.make_symbol (Some "code_begin") in
  emit_string function_descr_space;
  (* For the ELF64v1 ABI, we must make sure that the .opd and .data
     sections are in different pages.  .opd comes after .data,
     so aligning .opd is enough.  To save space, we do it only
     for the startup file, not for every OCaml compilation unit. *)
  let c = Compilenv.current_unit_name() in
  if abi = ELF64v1 && (c = "_startup" || c = "_shared_startup") then begin
    `	.p2align	12\n`
  end;
  declare_global_data lbl_begin;
  `{emit_symbol lbl_begin}:\n`

let end_assembly() =
  (* Emit the end of the segments *)
  emit_string function_descr_space;
  let lbl_end = Compilenv.make_symbol (Some "code_end") in
  declare_global_data lbl_end;
  `{emit_symbol lbl_end}:\n`;
  if abi <> ELF64v1 then `	.long	0\n`;
  emit_string data_space;
  let lbl_end = Compilenv.make_symbol (Some "data_end") in
  declare_global_data lbl_end;
  `	{emit_string datag}	0\n`;  (* PR#6329 *)
  `{emit_symbol lbl_end}:\n`;
  `	{emit_string datag}	0\n`;
  (* Emit the frame descriptors *)
  emit_string data_space;  (* not rodata_space because it contains relocations *)
  if ppc64 then `	.align  3\n`;   (* #7887 *)
  let lbl = Compilenv.make_symbol (Some "frametable") in
  declare_global_data lbl;
  `{emit_symbol lbl}:\n`;
  emit_frames
    { efa_code_label =
         (fun l -> `	{emit_string datag}	{emit_label l}\n`);
      efa_data_label =
         (fun l -> `	{emit_string datag}	{emit_label l}\n`);
      efa_8 = (fun n -> `	.byte	{emit_int n}\n`);
      efa_16 = (fun n -> `	.short	{emit_int n}\n`);
      efa_32 = (fun n -> `	.long	{emit_int32 n}\n`);
      efa_word = (fun n -> `	{emit_string datag}	{emit_int n}\n`);
      efa_align = (fun n -> `	.balign	{emit_int n}\n`);
      efa_label_rel = (fun lbl ofs ->
                           `	.long	({emit_label lbl} - .) + {emit_int32 ofs}\n`);
      efa_def_label = (fun l -> `{emit_label l}:\n`);
      efa_string = (fun s -> emit_bytes_directive "	.byte	" (s ^ "\000"))
     };
  (* Emit the TOC entries *)
  begin match abi with
  | ELF32 -> ()
  | ELF64v1 | ELF64v2 ->
      emit_string toc_space;
      emit_toctable();
      Hashtbl.clear tocref_entries
  end;
  `	.section .note.GNU-stack,\"\",%progbits\n`<|MERGE_RESOLUTION|>--- conflicted
+++ resolved
@@ -486,15 +486,10 @@
       then load_store_size addr + 1
       else load_store_size addr
     | Lop(Istore(_chunk, addr, _)) -> load_store_size addr
-<<<<<<< HEAD
     | Lop(Ialloc _) -> 5
     | Lop(Ispecific(Ialloc_far _)) -> 6
-=======
-    | Lop(Ialloc _) -> 4
     | Lop(Ibeginregion | Iendregion) ->
        Misc.fatal_error "Local allocations not supported on this architecture"
-    | Lop(Ispecific(Ialloc_far _)) -> 5
->>>>>>> 94454f5f
     | Lop(Iintop Imod) -> 3
     | Lop(Iintop(Icomp _)) -> 4
     | Lop(Iintop _) -> 1
@@ -784,31 +779,12 @@
           | Single -> "stfs"
           | Double -> "stfd" in
         emit_load_store storeinstr addr i.arg 1 i.arg.(0)
-<<<<<<< HEAD
-    | Lop(Ialloc { bytes; dbginfo }) ->
+    | Lop(Ialloc { bytes; dbginfo; mode = Alloc_heap }) ->
         emit_alloc i bytes dbginfo false
     | Lop(Ispecific(Ialloc_far { bytes; dbginfo })) ->
         emit_alloc i bytes dbginfo true
-=======
-    | Lop(Ialloc { bytes = n; dbginfo; mode = Alloc_heap }) ->
-        if !call_gc_label = 0 then call_gc_label := new_label ();
-        `	addi    31, 31, {emit_int(-n)}\n`;
-        `	{emit_string cmplg}	31, 30\n`;
-        `	bltl	{emit_label !call_gc_label}\n`;
-        record_frame i.live (Dbg_alloc dbginfo);
-        `	addi	{emit_reg i.res.(0)}, 31, {emit_int size_addr}\n`;
     | Lop(Ialloc { mode = Alloc_local } | Ibeginregion | Iendregion) ->
        Misc.fatal_error "Local allocations not supported on this architecture"
-    | Lop(Ispecific(Ialloc_far { bytes = n; dbginfo })) ->
-        if !call_gc_label = 0 then call_gc_label := new_label ();
-        let lbl = new_label() in
-        `	addi    31, 31, {emit_int(-n)}\n`;
-        `	{emit_string cmplg}	31, 30\n`;
-        `	bge	{emit_label lbl}\n`;
-        `	bl	{emit_label !call_gc_label}\n`;
-        record_frame i.live (Dbg_alloc dbginfo);
-        `{emit_label lbl}:	addi	{emit_reg i.res.(0)}, 31, {emit_int size_addr}\n`
->>>>>>> 94454f5f
     | Lop(Iintop Isub) ->               (* subfc has swapped arguments *)
         `	subfc	{emit_reg i.res.(0)}, {emit_reg i.arg.(1)}, {emit_reg i.arg.(0)}\n`
     | Lop(Iintop Imod) ->
