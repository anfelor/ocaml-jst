(**************************************************************************)
(*                                                                        *)
(*                                OCaml                                   *)
(*                                                                        *)
(*    Thomas Gazagnaire (OCamlPro), Fabrice Le Fessant (INRIA Saclay)     *)
(*    Hongbo Zhang (University of Pennsylvania)                           *)
(*   Copyright 2007 Institut National de Recherche en Informatique et     *)
(*   en Automatique.  All rights reserved.  This file is distributed      *)
(*   under the terms of the Q Public License version 1.0.                 *)
(*                                                                        *)
(**************************************************************************)

(* Original Code from Ber-metaocaml, modified for 3.12.0 and fixed *)
(* Printing code expressions *)
(* Authors:  Ed Pizzi, Fabrice Le Fessant *)
(* Extensive Rewrite: Hongbo Zhang: University of Pennsylvania *)
(* TODO more fine-grained precedence pretty-printing *)

open Asttypes
open Format
open Location
open Longident
open Parsetree

let prefix_symbols  = [ '!'; '?'; '~' ] ;;
let infix_symbols = [ '='; '<'; '>'; '@'; '^'; '|'; '&'; '+'; '-'; '*'; '/';
                      '$'; '%' ]
let operator_chars = [ '!'; '$'; '%'; '&'; '*'; '+'; '-'; '.'; '/';
                       ':'; '<'; '='; '>'; '?'; '@'; '^'; '|'; '~' ]
let numeric_chars  = [ '0'; '1'; '2'; '3'; '4'; '5'; '6'; '7'; '8'; '9' ]

(* type fixity = Infix| Prefix  *)

let special_infix_strings =
  ["asr"; "land"; "lor"; "lsl"; "lsr"; "lxor"; "mod"; "or"; ":="; "!=" ]

(* determines if the string is an infix string.
   checks backwards, first allowing a renaming postfix ("_102") which
   may have resulted from Pexp -> Texp -> Pexp translation, then checking
   if all the characters in the beginning of the string are valid infix
   characters. *)
let fixity_of_string  = function
  | s when List.mem s special_infix_strings -> `Infix s
  | s when List.mem s.[0] infix_symbols -> `Infix s
  | s when List.mem s.[0] prefix_symbols -> `Prefix s
  | _ -> `Normal

let view_fixity_of_exp = function
  | {pexp_desc = Pexp_ident {txt=Lident l;_};_} -> fixity_of_string l
  | _ -> `Normal  ;;

let is_infix  = function  | `Infix _ -> true | _  -> false

let is_predef_option = function
  | (Ldot (Lident "*predef*","option")) -> true
  | _ -> false

(* which identifiers are in fact operators needing parentheses *)
let needs_parens txt =
  is_infix (fixity_of_string txt)
  || List.mem txt.[0] prefix_symbols

(* some infixes need spaces around parens to avoid clashes with comment
   syntax *)
let needs_spaces txt =
  txt.[0]='*' || txt.[String.length txt - 1] = '*'

(* add parentheses to binders when they are in fact infix or prefix operators *)
let protect_ident ppf txt =
  let format : (_, _, _) format =
    if not (needs_parens txt) then "%s"
    else if needs_spaces txt then "(@;%s@;)"
    else "(%s)"
  in fprintf ppf format txt

let protect_longident ppf print_longident longprefix txt =
  let format : (_, _, _) format =
    if not (needs_parens txt) then "%a.%s"
    else if needs_spaces txt then  "%a.(@;%s@;)"
    else "%a.(%s)" in
  fprintf ppf format print_longident longprefix txt

type space_formatter = (unit, Format.formatter, unit) format

let override = function
  | Override -> "!"
  | Fresh -> ""

(* variance encoding: need to sync up with the [parser.mly] *)
let type_variance = function
  | Invariant -> ""
  | Covariant -> "+"
  | Contravariant -> "-"

type construct =
  [ `cons of expression list
  | `list of expression list
  | `nil
  | `normal
  | `simple of Longident.t
  | `tuple ]

let view_expr x =
  match x.pexp_desc with
  | Pexp_construct ( {txt= Lident "()"; _},_) -> `tuple
  | Pexp_construct ( {txt= Lident "[]";_},_) -> `nil
  | Pexp_construct ( {txt= Lident"::";_},Some _) ->
      let rec loop exp acc = match exp with
          | {pexp_desc=Pexp_construct ({txt=Lident "[]";_},_);_} ->
              (List.rev acc,true)
          | {pexp_desc=
             Pexp_construct ({txt=Lident "::";_},
                             Some ({pexp_desc= Pexp_tuple([e1;e2]);_}));_} ->
              loop e2 (e1::acc)
          | e -> (List.rev (e::acc),false) in
      let (ls,b) = loop x []  in
      if b then
        `list ls
      else `cons ls
  | Pexp_construct (x,None) -> `simple (x.txt)
  | _ -> `normal

let is_simple_construct :construct -> bool = function
  | `nil | `tuple | `list _ | `simple _  -> true
  | `cons _ | `normal -> false

let pp = fprintf

class printer  ()= object(self:'self)
  val pipe = false
  val semi = false
  val ifthenelse = false
  method under_pipe = {<pipe=true>}
  method under_semi = {<semi=true>}
  method under_ifthenelse = {<ifthenelse=true>}
  method reset_semi = {<semi=false>}
  method reset_ifthenelse = {<ifthenelse=false>}
  method reset_pipe = {<pipe=false>}
  method reset = {<pipe=false;semi=false;ifthenelse=false>}
  method list : 'a . ?sep:space_formatter -> ?first:space_formatter ->
    ?last:space_formatter -> (Format.formatter -> 'a -> unit) ->
    Format.formatter -> 'a list -> unit
        = fun  ?sep ?first  ?last fu f xs ->
          let first = match first with Some x -> x |None -> ""
          and last = match last with Some x -> x |None -> ""
          and sep = match sep with Some x -> x |None -> "@ " in
          let aux f = function
            | [] -> ()
            | [x] -> fu f x
            | xs ->
                let rec loop  f = function
                  | [x] -> fu f x
                  | x::xs ->  fu f x; pp f sep; loop f xs;
                  | _ -> assert false in begin
                      pp f first; loop f xs; pp f last;
                  end in
          aux f xs
  method option : 'a. ?first:space_formatter -> ?last:space_formatter ->
    (Format.formatter -> 'a -> unit) -> Format.formatter -> 'a option -> unit =
      fun  ?first  ?last fu f a ->
        let first = match first with Some x -> x | None -> ""
        and last = match last with Some x -> x | None -> "" in
        match a with
        | None -> ()
        | Some x -> pp f first; fu f x; pp f last;
  method paren: 'a . ?first:space_formatter -> ?last:space_formatter ->
    bool -> (Format.formatter -> 'a -> unit) -> Format.formatter -> 'a -> unit =
    fun  ?(first="") ?(last="") b fu f x ->
      if b then (pp f "("; pp f first; fu f x; pp f last; pp f ")")
      else fu f x


  method longident f = function
    | Lident s -> protect_ident f s
    | Ldot(y,s) -> protect_longident f self#longident y s
    | Lapply (y,s) ->
        pp f "%a(%a)" self#longident y self#longident s
  method longident_loc f x = pp f "%a" self#longident x.txt
  method constant f  = function
    | Const_char i -> pp f "%C"  i
    | Const_string (i, None) -> pp f "%S" i
    | Const_string (i, Some delim) -> pp f "{%s|%s|%s}" delim i delim
    | Const_int i -> self#paren (i<0) (fun f -> pp f "%d") f i
    | Const_float  i -> self#paren (i.[0]='-') (fun f -> pp f "%s") f i
    | Const_int32 i -> self#paren (i<0l) (fun f -> pp f "%ldl") f i
    | Const_int64 i -> self#paren (i<0L) (fun f -> pp f "%LdL") f i
                                         (* pp f "%LdL" i *)
    | Const_nativeint i -> self#paren (i<0n) (fun f -> pp f "%ndn") f i
                                             (* pp f "%ndn" i *)

  (* trailing space*)
  method mutable_flag f   = function
    | Immutable -> ()
    | Mutable -> pp f "mutable@;"
  method virtual_flag f  = function
    | Concrete -> ()
    | Virtual -> pp f "virtual@;"

  (* trailing space added *)
  method rec_flag f = function
    | Nonrecursive -> ()
    | Recursive -> pp f "rec "
  method direction_flag f = function
    | Upto -> pp f "to@ "
    | Downto -> pp f "downto@ "
  method private_flag f = function
    | Public -> ()
    | Private -> pp f "private@ "

  method constant_string f s = pp f "%S" s
  method tyvar f str = pp f "'%s" str
  method string_quot f x = pp f "`%s" x

          (* c ['a,'b] *)
  method class_params_def f =  function
    | [] -> ()
    | l ->
        pp f "[%a] " (* space *)
          (self#list self#type_param ~sep:",") l

  method type_with_label f (label,({ptyp_desc;_}as c) ) =
    match label with
    | "" ->  self#core_type1 f c (* otherwise parenthesize *)
    | s  ->
        if s.[0]='?' then
          match ptyp_desc with
          | Ptyp_constr ({txt;_}, l) ->
              assert (is_predef_option txt);
              pp f "%s:%a" s (self#list self#core_type1) l
          | _ -> failwith "invalid input in print_type_with_label"
        else pp f "%s:%a" s self#core_type1 c
  method core_type f x =
    if x.ptyp_attributes <> [] then begin
      pp f "((%a)%a)" self#core_type {x with ptyp_attributes=[]}
        self#attributes x.ptyp_attributes
    end
    else match x.ptyp_desc with
    | Ptyp_arrow (l, ct1, ct2) ->
        pp f "@[<2>%a@;->@;%a@]" (* FIXME remove parens later *)
          self#type_with_label (l,ct1) self#core_type ct2
    | Ptyp_alias (ct, s) ->
        pp f "@[<2>%a@;as@;'%s@]" self#core_type1 ct s
    | Ptyp_poly (sl, ct) ->
        pp f "@[<2>%a%a@]"
          (fun f l ->
            pp f "%a"
              (fun f l -> match l with
              | [] -> ()
              | _ ->
                  pp f "%a@;.@;"
                    (self#list self#tyvar ~sep:"@;")  l)
              l)
          sl  self#core_type ct
    | _ -> pp f "@[<2>%a@]" self#core_type1 x
  method core_type1 f x =
    if x.ptyp_attributes <> [] then self#core_type f x
    else match x.ptyp_desc with
    | Ptyp_any -> pp f "_";
    | Ptyp_var s -> self#tyvar f  s;
    | Ptyp_tuple l ->  pp f "(%a)" (self#list self#core_type1 ~sep:"*@;") l
    | Ptyp_constr (li, l) ->
        pp f (* "%a%a@;" *) "%a%a"
          (fun f l -> match l with
          |[] -> ()
          |[x]-> pp f "%a@;" self#core_type1  x
          | _ -> self#list ~first:"(" ~last:")@;" self#core_type ~sep:"," f l)
          l self#longident_loc li
    | Ptyp_variant (l, closed, low) ->
        let type_variant_helper f x =
          match x with
          | Rtag (l, attrs, _, ctl) -> pp f "@[<2>%a%a%a@]" self#string_quot l
                self#attributes attrs
                (fun f l -> match l with
                |[] -> ()
                | _ -> pp f "@;of@;%a"
                      (self#list self#core_type ~sep:"&")  ctl) ctl
          | Rinherit ct -> self#core_type f ct in
        pp f "@[<2>[%a%a]@]"
          (fun f l
            ->
              match l with
              | [] -> ()
              | _ ->
              pp f "%s@;%a"
                (match (closed,low) with
                | (Closed,None) -> ""
                | (Closed,Some _) -> "<" (* FIXME desugar the syntax sugar*)
                | (Open,_) -> ">")
                (self#list type_variant_helper ~sep:"@;<1 -2>| ") l) l
          (fun f low
            ->
              match low with
              |Some [] |None -> ()
              |Some xs ->
              pp f ">@ %a"
                (self#list self#string_quot) xs) low
    | Ptyp_object (l, o) ->
        let core_field_type f (s, attrs, ct) =
          pp f "@[<hov2>%s%a@ :%a@ @]" s
             self#attributes attrs self#core_type ct
        in
        let field_var f = function
          | Asttypes.Closed -> ()
          | Asttypes.Open ->
              match l with
              | [] -> pp f ".."
              | _ -> pp f " ;.."
        in
        pp f "@[<hov2><@ %a%a@ >@]" (self#list core_field_type ~sep:";") l
          field_var o
    | Ptyp_class (li, l) ->   (*FIXME*)
        pp f "@[<hov2>%a#%a@]"
          (self#list self#core_type ~sep:"," ~first:"(" ~last:")") l
          self#longident_loc li
    | Ptyp_package (lid, cstrs) ->
        let aux f (s, ct) =
          pp f "type %a@ =@ %a" self#longident_loc s self#core_type ct  in
        (match cstrs with
        |[] -> pp f "@[<hov2>(module@ %a)@]" self#longident_loc lid
        |_ ->
            pp f "@[<hov2>(module@ %a@ with@ %a)@]" self#longident_loc lid
              (self#list aux  ~sep:"@ and@ ")  cstrs)
    | Ptyp_extension e -> self#extension f e
    | _ -> self#paren true self#core_type f x
          (********************pattern********************)
          (* be cautious when use [pattern], [pattern1] is preferred *)
  method pattern f x =
    let rec list_of_pattern acc = function (* only consider ((A|B)|C)*)
      | {ppat_desc= Ppat_or (p1,p2);_} ->
          list_of_pattern  (p2::acc) p1
      | x -> x::acc in
    if x.ppat_attributes <> [] then begin
      pp f "((%a)%a)" self#pattern {x with ppat_attributes=[]}
        self#attributes x.ppat_attributes
    end
    else match x.ppat_desc with
    | Ppat_alias (p, s) -> pp f "@[<2>%a@;as@;%a@]"
          self#pattern p protect_ident s.txt (* RA*)
    | Ppat_or (p1, p2) -> (* *)
        pp f "@[<hov0>%a@]" (self#list ~sep:"@,|" self#pattern)
           (list_of_pattern [] x)
    | _ -> self#pattern1 f x
  method pattern1 (f:Format.formatter) (x:pattern) :unit =
    let rec pattern_list_helper f  =  function
      | {ppat_desc =
         Ppat_construct
           ({ txt = Lident("::") ;_},
            Some ({ppat_desc = Ppat_tuple([pat1; pat2]);_})); _}
            ->
              pp f "%a::%a"  self#simple_pattern  pat1  pattern_list_helper pat2 (*RA*)
      | p -> self#pattern1 f p in
    if x.ppat_attributes <> [] then self#pattern f x
    else match x.ppat_desc with
    | Ppat_variant (l, Some p) ->  pp f "@[<2>`%s@;%a@]" l self#pattern1 p (*RA*)
    | Ppat_construct (({txt=Lident("()"|"[]");_}), _) -> self#simple_pattern f x
    | Ppat_construct (({txt;_} as li), po) -> (* FIXME The third field always false *)
        if txt = Lident "::" then
          pp f "%a" pattern_list_helper x
        else
          (match po with
          |Some x ->
              pp f "%a@;%a"  self#longident_loc li self#simple_pattern x
          | None -> pp f "%a@;"self#longident_loc li )
    | _ -> self#simple_pattern f x
  method simple_pattern (f:Format.formatter) (x:pattern) :unit =
    match x.ppat_desc with
    | Ppat_construct (({txt=Lident ("()"|"[]" as x);_}), _) -> pp f  "%s" x
    | Ppat_any -> pp f "_";
    | Ppat_var ({txt = txt;_}) -> protect_ident f txt
    | Ppat_array l ->
        pp f "@[<2>[|%a|]@]"  (self#list self#pattern1 ~sep:";") l
    | Ppat_unpack (s) ->
        pp f "(module@ %s)@ " s.txt
    | Ppat_type li ->
        pp f "#%a" self#longident_loc li
    | Ppat_record (l, closed) ->
        let longident_x_pattern f (li, p) =
          match (li,p.ppat_desc) with
          | ({txt=Lident s;_ },Ppat_var {txt;_} ) when s = txt ->
              pp f "@[<2>%a@]"  self#longident_loc li
          | _ ->
            pp f "@[<2>%a@;=@;%a@]" self#longident_loc li self#pattern1 p in
        (match closed with
        |Closed ->
            pp f "@[<2>{@;%a@;}@]"
              (self#list longident_x_pattern ~sep:";@;") l
        | _ ->
            pp f "@[<2>{@;%a;_}@]"
              (self#list longident_x_pattern ~sep:";@;") l)
    | Ppat_tuple l -> pp f "@[<1>(%a)@]" (self#list  ~sep:"," self#pattern1)  l (* level1*)
    | Ppat_constant (c) -> pp f "%a" self#constant c
    | Ppat_interval (c1, c2) -> pp f "%a..%a" self#constant c1 self#constant c2
    | Ppat_variant (l,None) ->  pp f "`%s" l
    | Ppat_constraint (p, ct) ->
        pp f "@[<2>(%a@;:@;%a)@]" self#pattern1 p self#core_type ct
    | Ppat_lazy p ->
        pp f "@[<2>(lazy@;%a)@]" self#pattern1 p
    | Ppat_exception p ->
        pp f "@[<2>exception@;%a@]" self#pattern1 p
    | _ -> self#paren true self#pattern f x

  method label_exp f (l,opt,p) =
    if l = "" then
      pp f "%a@ " self#simple_pattern p (*single case pattern parens needed here *)
    else
      if l.[0] = '?' then
        let len = String.length l - 1 in
        let rest = String.sub l 1 len in begin
          match p.ppat_desc with
          | Ppat_var {txt;_} when txt = rest ->
              (match opt with
               | Some o -> pp f "?(%s=@;%a)@;" rest  self#expression o
               | None -> pp f "?%s@ " rest)
          | _ ->
              (match opt with
               | Some o ->
                   pp f "%s:(%a=@;%a)@;" l self#pattern1 p self#expression o
               | None -> pp f "%s:%a@;" l self#simple_pattern p)
        end
      else
        (match p.ppat_desc with
        | Ppat_var {txt;_} when txt = l ->
            pp f "~%s@;" l
        | _ ->  pp f "~%s:%a@;" l self#simple_pattern p )
  method sugar_expr f e =
    if e.pexp_attributes <> [] then false
      (* should also check attributes underneath *)
    else match e.pexp_desc with
    | Pexp_apply
        ({pexp_desc=
          Pexp_ident
            {txt= Ldot (Lident (("Array"|"String") as s),"get");_};_},
         [(_,e1);(_,e2)]) -> begin
              let fmt:(_,_,_)format =
                if s= "Array" then "@[%a.(%a)@]" else "@[%a.[%a]@]" in
              pp f fmt   self#simple_expr e1 self#expression e2;
              true
            end
    |Pexp_apply
        ({pexp_desc=
          Pexp_ident
            {txt= Ldot (Lident (("Array"|"String") as s),
                        "set");_};_},[(_,e1);(_,e2);(_,e3)])
      ->
        let fmt :(_,_,_) format=
          if s= "Array" then
            "@[%a.(%a)@ <-@;%a@]"
          else
            "@[%a.[%a]@ <-@;%a@]" in  (* @;< gives error here *)
        pp f fmt self#simple_expr e1  self#expression e2  self#expression e3;
        true
    | Pexp_apply ({pexp_desc=Pexp_ident {txt=Lident "!";_};_}, [(_,e)]) -> begin
        pp f "@[<hov>!%a@]" self#simple_expr e;
        true
    end
    | Pexp_apply
        ({pexp_desc=Pexp_ident
                     {txt= Ldot (Ldot (Lident "Bigarray", array),
                                 ("get"|"set" as gs)) ;_};_},
         label_exprs) ->
           begin match array, gs, label_exprs with
           | "Genarray", "get",
             [(_,a);(_,{pexp_desc=Pexp_array ls;_})] ->
               pp f "@[%a.{%a}@]" self#simple_expr a
                 (self#list ~sep:"," self#simple_expr ) ls;
               true
           | "Genarray", "set",
             [(_,a);(_,{pexp_desc=Pexp_array ls;_});(_,c)] ->
               pp f "@[%a.{%a}@ <-@ %a@]" self#simple_expr a
                 (self#list ~sep:"," self#simple_expr ) ls self#simple_expr c;
               true
           | "Array1", "set", [(_,a);(_,i);(_,v)] ->
               pp f "@[%a.{%a}@ <-@ %a@]"
                  self#simple_expr a
                  self#simple_expr i
                  self#simple_expr v;
               true
           | "Array2", "set", [(_,a);(_,i1);(_,i2);(_,v)] ->
               pp f "@[%a.{%a,%a}@ <-@ %a@]"
                  self#simple_expr a
                  self#simple_expr i1
                  self#simple_expr i2
                  self#simple_expr v;
               true
           | "Array3", "set", [(_,a);(_,i1);(_,i2);(_,i3);(_,v)] ->
               pp f "@[%a.{%a,%a,%a}@ <-@ %a@]"
                  self#simple_expr a
                  self#simple_expr i1
                  self#simple_expr i2
                  self#simple_expr i3
                  self#simple_expr v;
               true
           | "Array1", "get", [(_,a);(_,i)] ->
               pp f "@[%a.{%a}@]"
                  self#simple_expr a
                  self#simple_expr i;
               true
           | "Array2", "get", [(_,a);(_,i1);(_,i2)] ->
               pp f "@[%a.{%a,%a}@]"
                  self#simple_expr a
                  self#simple_expr i1
                  self#simple_expr i2;
               true
           | "Array3", "get", [(_,a);(_,i1);(_,i2);(_,i3)] ->
               pp f "@[%a.{%a,%a,%a}@]"
                  self#simple_expr a
                  self#simple_expr i1
                  self#simple_expr i2
                  self#simple_expr i3;
               true
           | _ -> false
           end
    | _ -> false
  method expression f x =
    if x.pexp_attributes <> [] then begin
      pp f "((%a)%a)" self#expression {x with pexp_attributes=[]}
        self#attributes x.pexp_attributes
    end
    else match x.pexp_desc with
    | Pexp_function _ | Pexp_fun _ | Pexp_match _ | Pexp_try _ | Pexp_sequence _
      when pipe || semi ->
        self#paren true self#reset#expression f x
    | Pexp_ifthenelse _ | Pexp_sequence _ when ifthenelse ->
        self#paren true self#reset#expression f x
    | Pexp_let _ | Pexp_letmodule _ when semi ->
        self#paren true self#reset#expression f x
    | Pexp_fun (l, e0, p, e) ->
        pp f "@[<2>fun@;%a@;->@;%a@]"
          self#label_exp (l, e0, p)
          self#expression e
    | Pexp_function l ->
        pp f "@[<hv>function%a@]" self#case_list l
    | Pexp_match (e, l) ->
        pp f "@[<hv0>@[<hv0>@[<2>match %a@]@ with@]%a@]" self#reset#expression e self#case_list l

    | Pexp_try (e, l) ->
        pp f "@[<0>@[<hv2>try@ %a@]@ @[<0>with%a@]@]" (* "try@;@[<2>%a@]@\nwith@\n%a"*)
          self#reset#expression e  self#case_list l
    | Pexp_let (rf, l, e) ->
        (* pp f "@[<2>let %a%a in@;<1 -2>%a@]" (\*no identation here, a new line*\) *)
        (*   self#rec_flag rf *)
        pp f "@[<2>%a in@;<1 -2>%a@]"
          self#reset#bindings (rf,l)
          self#expression e
    | Pexp_apply (e, l) ->
        (if not (self#sugar_expr f x) then
          match view_fixity_of_exp e with
          | `Infix s ->
            (match l with
            | [ arg1; arg2 ] ->
                pp f "@[<2>%a@;%s@;%a@]" (* FIXME associativity lable_x_expression_parm*)
                  self#reset#label_x_expression_param  arg1 s  self#label_x_expression_param arg2
            | _ ->
                pp f "@[<2>%a %a@]" self#simple_expr e  (self#list self#label_x_expression_param)  l)
          | `Prefix s ->
              let s =
                if List.mem s ["~+";"~-";"~+.";"~-."] then String.sub s 1 (String.length s -1)
                else s in
            (match l with
            |[v] -> pp f "@[<2>%s@;%a@]" s self#label_x_expression_param v
            | _ -> pp f "@[<2>%s@;%a@]" s (self#list self#label_x_expression_param) l  (*FIXME assert false*)
            )
          | _ ->
            pp f "@[<hov2>%a@]" begin fun f (e,l) ->
              pp f "%a@ %a" self#expression2 e
                (self#list self#reset#label_x_expression_param)  l
               (*reset here only because [function,match,try,sequence] are lower priority*)
            end (e,l))

    | Pexp_construct (li, Some eo)
      when not (is_simple_construct (view_expr x))-> (* Not efficient FIXME*)
        (match view_expr x with
        | `cons ls -> self#list self#simple_expr f ls ~sep:"@;::@;"
        | `normal ->
            pp f "@[<2>%a@;%a@]" self#longident_loc li
              self#simple_expr  eo
        | _ -> assert false)
    | Pexp_setfield (e1, li, e2) ->
        pp f "@[<2>%a.%a@ <-@ %a@]" self#simple_expr  e1  self#longident_loc li self#expression e2;
    | Pexp_ifthenelse (e1, e2, eo) ->
        (* @;@[<2>else@ %a@]@] *)
        let fmt:(_,_,_)format ="@[<hv0>@[<2>if@ %a@]@;@[<2>then@ %a@]%a@]" in
        pp f fmt  self#under_ifthenelse#expression e1 self#under_ifthenelse#expression e2
          (fun f eo -> match eo with
          | Some x -> pp f "@;@[<2>else@;%a@]" self#under_semi#expression  x
          | None -> () (* pp f "()" *)) eo
    | Pexp_sequence _ ->
        let rec sequence_helper acc = function
          | {pexp_desc=Pexp_sequence(e1,e2);_} ->
              sequence_helper (e1::acc) e2
          | v -> List.rev (v::acc) in
        let lst = sequence_helper [] x in
        pp f "@[<hv>%a@]"
          (self#list self#under_semi#expression ~sep:";@;") lst
    | Pexp_new (li) ->
        pp f "@[<hov2>new@ %a@]" self#longident_loc li;
    | Pexp_setinstvar (s, e) ->
        pp f "@[<hov2>%s@ <-@ %a@]" s.txt self#expression e
    | Pexp_override l -> (* FIXME *)
        let string_x_expression f (s, e) =
          pp f "@[<hov2>%s@ =@ %a@]" s.txt self#expression e in
        pp f "@[<hov2>{<%a>}@]"
          (self#list string_x_expression  ~sep:";"  )  l;
    | Pexp_letmodule (s, me, e) ->
        pp f "@[<hov2>let@ module@ %s@ =@ %a@ in@ %a@]" s.txt
          self#reset#module_expr me  self#expression e
    | Pexp_assert e ->
        pp f "@[<hov2>assert@ %a@]" self#simple_expr e
    | Pexp_lazy (e) ->
        pp f "@[<hov2>lazy@ %a@]" self#simple_expr e
    (* Pexp_poly: impossible but we should print it anyway, rather than assert false *) 
    | Pexp_poly (e, None) ->
        pp f "@[<hov2>!poly!@ %a@]" self#simple_expr e
    | Pexp_poly (e, Some ct) ->
        pp f "@[<hov2>(!poly!@ %a@ : %a)@]" self#simple_expr e self#core_type ct
    | Pexp_open (ovf, lid, e) ->
        pp f "@[<2>let open%s %a in@;%a@]" (override ovf) self#longident_loc lid
          self#expression  e
    | Pexp_variant (l,Some eo) ->
        pp f "@[<2>`%s@;%a@]" l  self#simple_expr eo
    | Pexp_extension e -> self#extension f e
    | _ -> self#expression1 f x
  method expression1 f x =
    if x.pexp_attributes <> [] then self#expression f x
    else match x.pexp_desc with
    | Pexp_object cs -> pp f "%a" self#class_structure cs
    | _ -> self#expression2 f x
  (* used in [Pexp_apply] *)
  method expression2 f x =
    if x.pexp_attributes <> [] then self#expression f x
    else match x.pexp_desc with
    | Pexp_field (e, li) -> pp f "@[<hov2>%a.%a@]" self#simple_expr e self#longident_loc li
    | Pexp_send (e, s) ->  pp f "@[<hov2>%a#%s@]" self#simple_expr e  s

    | _ -> self#simple_expr f x
  method simple_expr f x =
    if x.pexp_attributes <> [] then self#expression f x
    else match x.pexp_desc with
    | Pexp_construct _  when is_simple_construct (view_expr x) ->
        (match view_expr x with
        | `nil -> pp f "[]"
        | `tuple -> pp f "()"
        | `list xs -> pp f "@[<hv0>[%a]@]"  (self#list self#under_semi#expression ~sep:";@;") xs
        | `simple x -> self#longident f x
        | _ -> assert false)
    | Pexp_ident li ->
        self#longident_loc f li
        (* (match view_fixity_of_exp x with *)
        (* |`Normal -> self#longident_loc f li *)
        (* | `Prefix _ | `Infix _ -> pp f "( %a )" self#longident_loc li) *)
    | Pexp_constant c -> self#constant f c;
    | Pexp_pack me ->
        pp f "(module@;%a)"  self#module_expr me
    | Pexp_newtype (lid, e) ->
        pp f "fun@;(type@;%s)@;->@;%a"  lid  self#expression  e
    | Pexp_tuple l ->
        pp f "@[<hov2>(%a)@]"  (self#list self#simple_expr  ~sep:",@;")  l
    | Pexp_constraint (e, ct) ->
        pp f "(%a : %a)" self#expression e self#core_type ct
    | Pexp_coerce (e, cto1, ct) ->
        pp f "(%a%a :> %a)" self#expression e
          (self#option self#core_type ~first:" : " ~last:" ") cto1 (* no sep hint*)
          self#core_type ct
    | Pexp_variant (l, None) -> pp f "`%s" l
    | Pexp_record (l, eo) ->
        let longident_x_expression f ( li, e) =
          match e.pexp_desc with
          |  Pexp_ident {txt;_} when li.txt = txt ->
              pp f "@[<hov2>%a@]" self#longident_loc li
          | _ ->
              pp f "@[<hov2>%a@;=@;%a@]" self#longident_loc li self#simple_expr e in
        pp f "@[<hv0>@[<hv2>{@;%a%a@]@;}@]"(* "@[<hov2>{%a%a}@]" *)
          (self#option ~last:" with@;" self#simple_expr) eo
          (self#list longident_x_expression ~sep:";@;")  l
    | Pexp_array (l) ->
        pp f "@[<0>@[<2>[|%a|]@]@]"
          (self#list self#under_semi#simple_expr ~sep:";") l
    | Pexp_while (e1, e2) ->
        let fmt:(_,_,_)format = "@[<2>while@;%a@;do@;%a@;done@]" in
        pp f fmt self#expression e1 self#expression e2
    | Pexp_for (s, e1, e2, df, e3) ->
        let fmt:(_,_,_)format =
          "@[<hv0>@[<hv2>@[<2>for %a =@;%a@;%a%a@;do@]@;%a@]@;done@]" in
        pp f fmt self#pattern s self#expression e1 self#direction_flag df self#expression e2  self#expression e3
    | _ ->  self#paren true self#expression f x

  method attributes f l =
    List.iter (self # attribute f) l

  method item_attributes f l =
    List.iter (self # item_attribute f) l

  method attribute f (s, e) =
    pp f "@[<2>[@@%s@ %a]@]" s.txt self#payload e

  method item_attribute f (s, e) =
    pp f "@[<2>[@@@@%s@ %a]@]" s.txt self#payload e

  method floating_attribute f (s, e) =
    pp f "@[<2>[@@@@@@%s@ %a]@]" s.txt self#payload e

  method value_description f x =
    pp f "@[<hov2>%a%a@]" self#core_type x.pval_type
      (fun f x ->
        if x.pval_prim<>[] then begin
          pp f "@ =@ %a"
            (self#list self#constant_string)
            x.pval_prim ;
        end) x

  method extension f (s, e) =
    pp f "@[<2>[%%%s@ %a]@]" s.txt self#payload e

  method item_extension f (s, e) =
    pp f "@[<2>[%%%%%s@ %a]@]" s.txt self#payload e

  method exception_declaration f ext =
    pp f "@[<hov2>exception@ %a@]" self#extension_constructor ext

  method class_signature f { pcsig_self = ct; pcsig_fields = l ;_} =
    let class_type_field f x =
      match x.pctf_desc with
      | Pctf_inherit (ct) ->
          pp f "@[<2>inherit@ %a@]%a" self#class_type ct
            self#item_attributes x.pctf_attributes
      | Pctf_val (s, mf, vf, ct) ->
          pp f "@[<2>val @ %a%a%s@ :@ %a@]%a"
            self#mutable_flag mf self#virtual_flag vf s  self#core_type  ct
            self#item_attributes x.pctf_attributes
      | Pctf_method (s, pf, vf, ct) ->
          pp f "@[<2>method %a %a%s :@;%a@]%a"
            self#private_flag pf self#virtual_flag vf s self#core_type ct
            self#item_attributes x.pctf_attributes
      | Pctf_constraint (ct1, ct2) ->
          pp f "@[<2>constraint@ %a@ =@ %a@]%a"
            self#core_type ct1 self#core_type ct2
            self#item_attributes x.pctf_attributes
      | Pctf_attribute a -> self#floating_attribute f a
      | Pctf_extension e ->
          self#item_extension f e;
          self#item_attributes f x.pctf_attributes
    in
    pp f "@[<hv0>@[<hv2>object@[<1>%a@]@ %a@]@ end@]"
      (fun f ct -> match ct.ptyp_desc with
      | Ptyp_any -> ()
      | _ -> pp f " (%a)" self#core_type ct) ct
      (self#list   class_type_field ~sep:"@;") l  ;

  (* call [class_signature] called by [class_signature] *)
  method class_type f x =
    match x.pcty_desc with
    | Pcty_signature cs ->
        self#class_signature f cs;
        self#attributes f x.pcty_attributes
    | Pcty_constr (li, l) ->
        pp f "%a%a%a"
          (fun f l -> match l with
          | [] -> ()
          | _  -> pp f "[%a]@ " (self#list self#core_type ~sep:"," ) l) l
          self#longident_loc li
          self#attributes x.pcty_attributes
    | Pcty_arrow (l, co, cl) ->
        pp f "@[<2>%a@;->@;%a@]" (* FIXME remove parens later *)
          self#type_with_label (l,co)
          self#class_type cl
    | Pcty_extension e ->
        self#extension f e;
        self#attributes f x.pcty_attributes

  (* [class type a = object end] *)
  method class_type_declaration_list f  l =
    let class_type_declaration kwd f ({pci_params=ls;pci_name={txt;_};_} as x) =
      pp f "@[<2>%s %a%a%s@ =@ %a@]%a" kwd
        self#virtual_flag x.pci_virt
        self#class_params_def ls txt
        self#class_type x.pci_expr
        self#item_attributes x.pci_attributes
    in
    match l with
    | [] -> ()
    | [x] -> class_type_declaration "class type" f x
    | x :: xs ->
        pp f "@[<v>%a@,%a@]"
          (class_type_declaration "class type") x
          (self#list ~sep:"@," (class_type_declaration "and")) xs

  method class_field f x =
    match x.pcf_desc with
    | Pcf_inherit (ovf, ce, so) ->
        pp f "@[<2>inherit@ %s@ %a%a@]%a" (override ovf)
          self#class_expr ce
          (fun f so -> match so with
          | None -> ();
          | Some (s) -> pp f "@ as %s" s ) so
          self#item_attributes x.pcf_attributes
    | Pcf_val (s, mf, Cfk_concrete (ovf, e)) ->
        pp f "@[<2>val%s %a%s =@;%a@]%a" (override ovf)
          self#mutable_flag mf s.txt
          self#expression  e
          self#item_attributes x.pcf_attributes
    | Pcf_method (s, pf, Cfk_virtual ct) ->
        pp f "@[<2>method virtual %a %s :@;%a@]%a"
          self#private_flag pf s.txt
          self#core_type  ct
          self#item_attributes x.pcf_attributes
    | Pcf_val (s, mf, Cfk_virtual ct) ->
        pp f "@[<2>val virtual %a%s :@ %a@]%a"
          self#mutable_flag mf s.txt
          self#core_type  ct
          self#item_attributes x.pcf_attributes
    | Pcf_method (s, pf, Cfk_concrete (ovf, e)) ->
        let bind e =
          self#binding f
            {pvb_pat=
               {ppat_desc=Ppat_var s;ppat_loc=Location.none;ppat_attributes=[]};
             pvb_expr=e;
             pvb_attributes=[];
             pvb_loc=Location.none;
            }
        in
        pp f "@[<2>method%s %a%a@]%a"
          (override ovf)
          self#private_flag pf
          (fun f e -> match e.pexp_desc with
          | Pexp_poly (e, Some ct) ->
              pp f "%s :@;%a=@;%a"
                s.txt (self#core_type) ct self#expression e
          | Pexp_poly (e,None) -> bind e
          | _ -> bind e) e
          self#item_attributes x.pcf_attributes
    | Pcf_constraint (ct1, ct2) ->
        pp f "@[<2>constraint %a =@;%a@]%a"
          self#core_type ct1
          self#core_type ct2
          self#item_attributes x.pcf_attributes
    | Pcf_initializer (e) ->
        pp f "@[<2>initializer@ %a@]%a"
          self#expression e
          self#item_attributes x.pcf_attributes
    | Pcf_attribute a -> self#floating_attribute f a
    | Pcf_extension e ->
        self#item_extension f e;
        self#item_attributes f x.pcf_attributes

  method class_structure f { pcstr_self = p; pcstr_fields =  l } =
    pp f "@[<hv0>@[<hv2>object%a@;%a@]@;end@]"
      (fun f p -> match p.ppat_desc with
      | Ppat_any -> ()
      | Ppat_constraint _ -> pp f " %a"  self#pattern  p
      | _ -> pp f " (%a)" self#pattern p) p
      (self#list self#class_field ) l

  method class_expr f x =
    if x.pcl_attributes <> [] then begin
      pp f "((%a)%a)" self#class_expr {x with pcl_attributes=[]}
        self#attributes x.pcl_attributes
    end else
    match x.pcl_desc with
    | Pcl_structure (cs) -> self#class_structure f cs
    | Pcl_fun (l, eo, p, e) ->
        pp f "fun@ %a@ ->@ %a"
          self#label_exp (l,eo,p)
          self#class_expr e
    | Pcl_let (rf, l, ce) ->
        pp f "%a@ in@ %a"
          self#bindings  (rf,l)
          self#class_expr ce
    | Pcl_apply (ce, l) ->
        pp f "(%a@ %a)"
          self#class_expr ce
          (self#list self#label_x_expression_param) l
    | Pcl_constr (li, l) ->
        pp f "%a%a"
          (fun f l-> if l <>[] then
            pp f "[%a]@ "
              (self#list self#core_type  ~sep:"," ) l ) l
          self#longident_loc li
    | Pcl_constraint (ce, ct) ->
        pp f "(%a@ :@ %a)"
          self#class_expr ce
          self#class_type ct
    | Pcl_extension e -> self#extension f e

  method module_type f x =
    if x.pmty_attributes <> [] then begin
      pp f "((%a)%a)" self#module_type {x with pmty_attributes=[]}
        self#attributes x.pmty_attributes
    end else
    match x.pmty_desc with
    | Pmty_ident li ->
        pp f "%a" self#longident_loc li;
    | Pmty_alias li ->
        pp f "(module %a)" self#longident_loc li;
    | Pmty_signature (s) ->
        pp f "@[<hv0>@[<hv2>sig@ %a@]@ end@]" (* "@[<hov>sig@ %a@ end@]" *)
          (self#list self#signature_item  ) s (* FIXME wrong indentation*)
    | Pmty_functor (_, None, mt2) ->
        pp f "@[<hov2>functor () ->@ %a@]" self#module_type mt2
    | Pmty_functor (s, Some mt1, mt2) ->
        pp f "@[<hov2>functor@ (%s@ :@ %a)@ ->@ %a@]" s.txt
          self#module_type mt1  self#module_type mt2
    | Pmty_with (mt, l) ->
        let with_constraint f = function
          | Pwith_type (li, ({ptype_params= ls ;_} as td)) ->
              let ls = List.map fst ls in
              pp f "type@ %a %a =@ %a"
                (self#list self#core_type ~sep:"," ~first:"(" ~last:")")
                ls self#longident_loc li  self#type_declaration td
          | Pwith_module (li, li2) ->
              pp f "module %a =@ %a" self#longident_loc li self#longident_loc li2;
          | Pwith_typesubst ({ptype_params=ls;_} as td) ->
              let ls = List.map fst ls in
              pp f "type@ %a %s :=@ %a"
                (self#list self#core_type ~sep:"," ~first:"(" ~last:")")
                ls td.ptype_name.txt
                self#type_declaration  td
          | Pwith_modsubst (s, li2) ->
              pp f "module %s :=@ %a" s.txt self#longident_loc li2 in
        (match l with
        | [] -> pp f "@[<hov2>%a@]" self#module_type mt
        | _ -> pp f "@[<hov2>(%a@ with@ %a)@]"
              self#module_type mt (self#list with_constraint ~sep:"@ and@ ") l )
    | Pmty_typeof me ->
        pp f "@[<hov2>module@ type@ of@ %a@]"
          self#module_expr me
    | Pmty_extension e -> self#extension f e

  method signature f x =  self#list ~sep:"@\n" self#signature_item f x

  method signature_item f x :unit= begin
    match x.psig_desc with
    | Psig_type l ->
        self#type_def_list f l
    | Psig_value vd ->
        let intro = if vd.pval_prim = [] then "val" else "external" in
          pp f "@[<2>%s@ %a@ :@ %a@]%a" intro
             protect_ident vd.pval_name.txt
             self#value_description vd
             self#item_attributes vd.pval_attributes
    | Psig_typext te ->
        self#type_extension f te
    | Psig_exception ed ->
        self#exception_declaration f ed
    | Psig_class l ->
        let class_description kwd f ({pci_params=ls;pci_name={txt;_};_} as x) =
          pp f "@[<2>%s %a%a%s@;:@;%a@]%a" kwd
            self#virtual_flag x.pci_virt
            self#class_params_def ls txt
            self#class_type x.pci_expr
            self#item_attributes x.pci_attributes
        in begin
          match l with
          | [] -> ()
          | [x] -> class_description "class" f x
          | x :: xs ->
              pp f "@[<v>%a@,%a@]"
                 (class_description "class") x
                 (self#list ~sep:"@," (class_description "and")) xs
        end
    | Psig_module ({pmd_type={pmty_desc=Pmty_alias alias};_} as pmd) ->
        pp f "@[<hov>module@ %s@ =@ %a@]%a" pmd.pmd_name.txt
          self#longident_loc alias
          self#item_attributes pmd.pmd_attributes
    | Psig_module pmd ->
        pp f "@[<hov>module@ %s@ :@ %a@]%a"
          pmd.pmd_name.txt
          self#module_type pmd.pmd_type
          self#item_attributes pmd.pmd_attributes
    | Psig_open od ->
        pp f "@[<hov2>open%s@ %a@]%a"
           (override od.popen_override)
           self#longident_loc od.popen_lid
           self#item_attributes od.popen_attributes
    | Psig_include incl ->
        pp f "@[<hov2>include@ %a@]%a"
          self#module_type incl.pincl_mod
          self#item_attributes incl.pincl_attributes
    | Psig_modtype {pmtd_name=s; pmtd_type=md; pmtd_attributes=attrs} ->
        pp f "@[<hov2>module@ type@ %s%a@]%a"
          s.txt
          (fun f md -> match md with
          | None -> ()
          | Some mt ->
              pp_print_space f () ;
              pp f "@ =@ %a"  self#module_type mt
          ) md
          self#item_attributes attrs
    | Psig_class_type (l) ->
        self#class_type_declaration_list f l ;
    | Psig_recmodule decls ->
        let rec  string_x_module_type_list f ?(first=true) l =
          match l with
          | [] -> () ;
          | pmd :: tl ->
              if not first then
                pp f "@ @[<hov2>and@ %s:@ %a@]%a" pmd.pmd_name.txt
                  self#module_type pmd.pmd_type
                  self#item_attributes pmd.pmd_attributes
              else
                pp f "@[<hov2>module@ rec@ %s:@ %a@]%a" pmd.pmd_name.txt
                  self#module_type pmd.pmd_type
                  self#item_attributes pmd.pmd_attributes;
              string_x_module_type_list f ~first:false tl
        in
          string_x_module_type_list f decls
    | Psig_attribute a -> self#floating_attribute f a
    | Psig_extension(e, a) ->
        self#item_extension f e;
        self#item_attributes f a
  end
  method module_expr f x =
    if x.pmod_attributes <> [] then begin
      pp f "((%a)%a)" self#module_expr {x with pmod_attributes=[]}
        self#attributes x.pmod_attributes
    end else
    match x.pmod_desc with
    | Pmod_structure (s) ->
        pp f "@[<hv2>struct@;@[<0>%a@]@;<1 -2>end@]"
          (self#list self#structure_item  ~sep:"@\n") s;
    | Pmod_constraint (me, mt) ->
        pp f "@[<hov2>(%a@ :@ %a)@]"
          self#module_expr  me
          self#module_type mt
    | Pmod_ident (li) ->
        pp f "%a" self#longident_loc li;
    | Pmod_functor (_, None, me) ->
        pp f "functor ()@;->@;%a" self#module_expr me
    | Pmod_functor (s, Some mt, me) ->
        pp f "functor@ (%s@ :@ %a)@;->@;%a"
          s.txt  self#module_type mt  self#module_expr me
    | Pmod_apply (me1, me2) ->
        pp f "%a(%a)" self#module_expr me1  self#module_expr  me2
    | Pmod_unpack e ->
        pp f "(val@ %a)"  self#expression  e
    | Pmod_extension e -> self#extension f e

  method structure f x = self#list ~sep:"@\n" self#structure_item f x

  method payload f = function
    | PStr [{pstr_desc = Pstr_eval (e, attrs)}] ->
        pp f "@[<2>%a@]%a"
          self#expression e
          self#item_attributes attrs
    | PStr x -> self#structure f x
    | PTyp x -> pp f ":"; self#core_type f x
    | PPat (x, None) -> pp f "?"; self#pattern f x
    | PPat (x, Some e) ->
      pp f "?"; self#pattern f x;
      pp f " when "; self#expression f e

  (* transform [f = fun g h -> ..] to [f g h = ... ] could be improved *)
  method binding f {pvb_pat=p; pvb_expr=x; _} =
    let rec pp_print_pexp_function f x =
      if x.pexp_attributes <> [] then pp f "=@;%a" self#expression x
      else match x.pexp_desc with
      | Pexp_fun (label, eo, p, e) ->
          if label="" then
            pp f "%a@ %a" self#simple_pattern p pp_print_pexp_function e
          else
            pp f "%a@ %a" self#label_exp (label,eo,p) pp_print_pexp_function e
      | Pexp_newtype (str,e) ->
          pp f "(type@ %s)@ %a" str pp_print_pexp_function e
      | _ -> pp f "=@;%a" self#expression x in
    if x.pexp_attributes <> [] then
      pp f "%a@;=@;%a" self#pattern p self#expression x
    else match (x.pexp_desc,p.ppat_desc) with
    | ( _ , Ppat_constraint( p ,ty)) -> (* special case for the first*)
        (match ty.ptyp_desc with
        | Ptyp_poly _ ->
            pp f "%a@;:@;%a=@;%a" self#simple_pattern p
              self#core_type ty self#expression x
        | _ ->
            pp f "(%a@;:%a)=@;%a" self#simple_pattern p
              self#core_type ty self#expression x)
    | Pexp_constraint (e,t1),Ppat_var {txt;_} ->
        pp f "%s:@ %a@;=@;%a" txt self#core_type t1 self#expression e
    | (_, Ppat_var _) ->
        pp f "%a@ %a" self#simple_pattern p pp_print_pexp_function x
    | _ ->
        pp f "%a@;=@;%a" self#pattern p self#expression x
  (* [in] is not printed *)
  method bindings f (rf,l) =
    let binding kwd rf f x =
      pp f "@[<2>%s %a%a@]%a" kwd self#rec_flag rf
         self#binding x self#item_attributes x.pvb_attributes
    in
    begin match l with
    | [] -> ()
    | [x] -> binding "let" rf f x
    | x::xs ->
        pp f "@[<v>%a@,%a@]"
          (binding "let" rf) x
          (self#list ~sep:"@," (binding "and" Nonrecursive)) xs
    end

  method structure_item f x = begin
    match x.pstr_desc with
    | Pstr_eval (e, attrs) ->
        pp f "@[<hov2>let@ _ =@ %a@]%a"
          self#expression e
          self#item_attributes attrs
    | Pstr_type [] -> assert false
    | Pstr_type l  -> self#type_def_list f l
    | Pstr_value (rf, l) -> (* pp f "@[<hov2>let %a%a@]"  self#rec_flag rf self#bindings l *)
        pp f "@[<2>%a@]" self#bindings (rf,l)
    | Pstr_typext te -> self#type_extension f te
    | Pstr_exception ed -> self#exception_declaration f ed
    | Pstr_module x ->
        let rec module_helper me =
          match me.pmod_desc with
          | Pmod_functor(s,mt,me') when me.pmod_attributes = [] ->
              if mt = None then pp f "()"
              else Misc.may (pp f "(%s:%a)" s.txt self#module_type) mt;
              module_helper me'
          | _ -> me
        in
        pp f "@[<hov2>module %s%a@]%a"
          x.pmb_name.txt
          (fun f me ->
            let me = module_helper me in
            (match me.pmod_desc with
            | Pmod_constraint
                (me',
                 ({pmty_desc=(Pmty_ident (_)
                             | Pmty_signature (_));_} as mt))
              when me.pmod_attributes = [] ->
                pp f " :@;%a@;=@;%a@;"  self#module_type mt self#module_expr  me'
            | _ ->
                pp f " =@ %a"  self#module_expr  me
            )) x.pmb_expr
          self#item_attributes x.pmb_attributes
    | Pstr_open od ->
        pp f "@[<2>open%s@;%a@]%a"
           (override od.popen_override)
           self#longident_loc od.popen_lid
           self#item_attributes od.popen_attributes
    | Pstr_modtype {pmtd_name=s; pmtd_type=md; pmtd_attributes=attrs} ->
        pp f "@[<hov2>module@ type@ %s%a@]%a"
          s.txt
          (fun f md -> match md with
          | None -> ()
          | Some mt ->
              pp_print_space f () ;
              pp f "@ =@ %a"  self#module_type mt
          ) md
          self#item_attributes attrs
    | Pstr_class l ->
        let extract_class_args cl =
          let rec loop acc cl =
            match cl.pcl_desc with
            | Pcl_fun (l, eo, p, cl') when cl.pcl_attributes = [] ->
                loop ((l,eo,p) :: acc) cl'
            | _ -> List.rev acc, cl
          in
          let args, cl = loop [] cl in
          let constr, cl =
            match cl.pcl_desc with
            | Pcl_constraint (cl', ct) when cl.pcl_attributes = [] ->
                Some ct, cl'
            | _ -> None, cl
          in
            args, constr, cl
        in
        let class_constraint f ct = pp f ": @[%a@] " self#class_type ct in
        let class_declaration kwd f
            ({pci_params=ls; pci_name={txt;_}; _} as x) =
          let args, constr, cl = extract_class_args x.pci_expr in
          pp f "@[<2>%s %a%a%s %a%a=@;%a@]%a" kwd
             self#virtual_flag x.pci_virt
             self#class_params_def ls txt
             (self#list self#label_exp) args
             (self#option class_constraint) constr
             self#class_expr cl
             self#item_attributes x.pci_attributes
        in begin
          match l with
          | [] -> ()
          | [x] -> class_declaration "class" f x
          | x :: xs ->
              pp f "@[<v>%a@,%a@]"
                 (class_declaration "class") x
                 (self#list ~sep:"@," (class_declaration "and")) xs
        end
    | Pstr_class_type (l) ->
        self#class_type_declaration_list f l ;
    | Pstr_primitive vd ->
        pp f "@[<hov2>external@ %a@ :@ %a@]%a"
          protect_ident vd.pval_name.txt
          self#value_description vd
          self#item_attributes vd.pval_attributes
    | Pstr_include incl ->
        pp f "@[<hov2>include@ %a@]%a"
          self#module_expr incl.pincl_mod
          self#item_attributes incl.pincl_attributes
    | Pstr_recmodule decls -> (* 3.07 *)
        let aux f = function
          | ({pmb_expr={pmod_desc=Pmod_constraint (expr, typ)}} as pmb) ->
              pp f "@[<hov2>and@ %s:%a@ =@ %a@]%a" pmb.pmb_name.txt
              self#module_type typ
              self#module_expr expr
              self#item_attributes pmb.pmb_attributes
          | _ -> assert false
        in
        begin match decls with
        | ({pmb_expr={pmod_desc=Pmod_constraint (expr, typ)}} as pmb) :: l2 ->
            pp f "@[<hv>@[<hov2>module@ rec@ %s:%a@ =@ %a@]%a@ %a@]"
              pmb.pmb_name.txt
              self#module_type typ
              self#module_expr expr
              self#item_attributes pmb.pmb_attributes
              (fun f l2 -> List.iter (aux f) l2) l2
        | _ -> assert false
        end
    | Pstr_attribute a -> self#floating_attribute f a
    | Pstr_extension(e, a) ->
        self#item_extension f e;
        self#item_attributes f a
  end
  method type_param f (ct, a) =
    pp f "%s%a" (type_variance a) self#core_type ct
  method type_params f = function
    [] -> ()
  | l -> pp f "%a " (self#list self#type_param ~first:"(" ~last:")" ~sep:",") l
  method  type_def_list f l =
    let type_decl kwd f x =
      let eq =
        if (x.ptype_kind = Ptype_abstract)
           && (x.ptype_manifest = None) then ""
        else " ="
      in
      pp f "@[<2>%s %a%s%s%a@]%a" kwd
        self#type_params x.ptype_params
        x.ptype_name.txt eq
        self#type_declaration x
        self#item_attributes x.ptype_attributes
    in
    match l with
    | [] -> assert false
    | [x] -> type_decl "type" f x
    | x :: xs -> pp f "@[<v>%a@,%a@]"
          (type_decl "type") x
          (self#list ~sep:"@," (type_decl "and")) xs

  method record_declaration f lbls =
    let type_record_field f pld =
      pp f "@[<2>%a%s:@;%a@]" self#mutable_flag pld.pld_mutable pld.pld_name.txt self#core_type pld.pld_type in
    pp f "{@\n%a}"
      (self#list type_record_field ~sep:";@\n" )  lbls

  method type_declaration f x =
    let priv f =
      match x.ptype_private with
        Public -> ()
      | Private -> pp f "@;private"
    in
    let manifest f =
      match x.ptype_manifest with
      | None -> ()
      | Some y -> pp f "@;%a" self#core_type y
    in
    let constructor_declaration f pcd =
      pp f "|@;";
      self#constructor_declaration f (pcd.pcd_name.txt, pcd.pcd_args, pcd.pcd_res, pcd.pcd_attributes)
    in
    let label_declaration f pld =
      pp f "@[<2>%a%s%a:@;%a;@]"
         self#mutable_flag pld.pld_mutable
         pld.pld_name.txt
         self#attributes pld.pld_attributes
         self#core_type pld.pld_type
    in
    let repr f =
      let intro f =
        if x.ptype_manifest = None then ()
        else pp f "@;="
      in
      match x.ptype_kind with
      | Ptype_variant xs ->
          pp f "%t@\n%a" intro
             (self#list ~sep:"@\n" constructor_declaration) xs
      | Ptype_abstract -> ()
      | Ptype_record l ->
(*
          self#record_declaration f l
      | Ptype_open ->
          pp f ".."
      ) x
      (self#list
         (fun f (ct1,ct2,_) ->
*)
          pp f "%t@;{@\n%a}" intro
             (self#list ~sep:"@\n" label_declaration)  l ;
      | Ptype_open -> pp f "%t@;.." intro
    in
    let constraints f =
      self#list ~first:"@ "
        (fun f (ct1,ct2,_) ->
           pp f "@[<hov2>constraint@ %a@ =@ %a@]"
              self#core_type ct1 self#core_type ct2)
        f x.ptype_cstrs
    in
      pp f "%t%t%t%t" priv manifest repr constraints

  method type_extension f x =
    let extension_constructor f x =
      pp f "@\n|@;%a" self#extension_constructor x
    in
      pp f "@[<2>type %a%a +=%a@]%a"
         (fun f -> function
                | [] -> ()
                | l ->  pp f "%a@;" (self#list self#type_param ~first:"(" ~last:")" ~sep:",") l)
         x.ptyext_params
         self#longident_loc x.ptyext_path
         (self#list ~sep:"" extension_constructor)
         x.ptyext_constructors
         self#item_attributes x.ptyext_attributes

  method constructor_declaration f (name, args, res, attrs) =
    match res with
    | None ->
        pp f "%s%a%a" name
          self#attributes attrs
          (fun f -> function
             | Pcstr_tuple [] -> ()
             | Pcstr_tuple l ->
                 pp f "@;of@;%a" (self#list self#core_type1 ~sep:"*@;") l
<<<<<<< HEAD
             | Pcstr_record l -> pp f "@;of@;%a" (self#record_declaration) l
=======
             | Pcstr_record lbls ->
                 pp f "@;of@;%a" (self#record_declaration) lbls
>>>>>>> 6ca707d0
          ) args
    | Some r ->
        pp f "%s%a:@;%a" name
          self#attributes attrs
          (fun f -> function
             | Pcstr_tuple [] -> self#core_type1 f r
             | Pcstr_tuple l -> pp f "%a@;->@;%a"
                                  (self#list self#core_type1 ~sep:"*@;") l
                                  self#core_type1 r
<<<<<<< HEAD
             | Pcstr_record l ->
                 pp f "%a@;->@;%a" (self#record_declaration) l self#core_type1 r
=======
             | Pcstr_record lbls ->
                 pp f "%a@;->@;%a"
                   (self#record_declaration) lbls
                   self#core_type1 r
>>>>>>> 6ca707d0
          )
          args


  method extension_constructor f x =
    match x.pext_kind with
    | Pext_decl(l, r) ->
        self#constructor_declaration f (x.pext_name.txt, l, r, x.pext_attributes)
    | Pext_rebind li ->
        pp f "%s%a@;=@;%a" x.pext_name.txt
          self#attributes x.pext_attributes
          self#longident_loc li

  method case_list f l : unit =
    let aux f {pc_lhs; pc_guard; pc_rhs} =
      pp f "@;| @[<2>%a%a@;->@;%a@]"
        self#pattern pc_lhs (self#option self#expression ~first:"@;when@;") pc_guard self#under_pipe#expression pc_rhs in
    self#list aux f l ~sep:""
  method label_x_expression_param f (l,e) =
    match l with
    | ""  -> self#expression2 f e ; (* level 2*)
    | lbl ->
        let simple_name = match e.pexp_desc with
        | Pexp_ident {txt=Lident l;_} -> Some l
        | _ -> None in
        if  lbl.[0] = '?' then
          let str = String.sub lbl 1 (String.length lbl-1) in
          if Some str = simple_name then
            pp f "%s" lbl
          else
            pp f "%s:%a" lbl self#simple_expr e
        else
          if Some lbl = simple_name then
            pp f "~%s" lbl
          else
            pp f "~%s:%a" lbl self#simple_expr e

  method directive_argument f x =
    (match x with
    | Pdir_none -> ()
    | Pdir_string (s) -> pp f "@ %S" s
    | Pdir_int (i) -> pp f "@ %d" i
    | Pdir_ident (li) -> pp f "@ %a" self#longident li
    | Pdir_bool (b) -> pp f "@ %s" (string_of_bool b))

  method toplevel_phrase f x =
    match x with
    | Ptop_def (s) ->
        pp_open_hvbox f 0;
        self#list self#structure_item f s ;
        pp_close_box f ();
    | Ptop_dir (s, da) ->
        pp f "@[<hov2>#%s@ %a@]" s self#directive_argument da
end;;


let default = new printer ()


let toplevel_phrase f x =
  match x with
  | Ptop_def (s) ->pp f "@[<hov0>%a@]"  (default#list default#structure_item) s
   (* pp_open_hvbox f 0; *)
   (* pp_print_list structure_item f s ; *)
   (* pp_close_box f (); *)
  | Ptop_dir (s, da) ->
   pp f "@[<hov2>#%s@ %a@]" s default#directive_argument da
   (* pp f "@[<hov2>#%s@ %a@]" s directive_argument da *)

let expression f x =
  pp f "@[%a@]" default#expression x


let string_of_expression x =
  ignore (flush_str_formatter ()) ;
  let f = str_formatter in
  default#expression f x ;
  flush_str_formatter () ;;
let string_of_structure x =
  ignore (flush_str_formatter ());
  let f = str_formatter in
  default#structure f x;
  flush_str_formatter ();;

let top_phrase f x =
  pp_print_newline f () ;
  toplevel_phrase f x;
  pp f ";;" ;
  pp_print_newline f ();;

let core_type=default#core_type
let pattern=default#pattern
let signature=default#signature
let structure=default#structure<|MERGE_RESOLUTION|>--- conflicted
+++ resolved
@@ -351,7 +351,7 @@
       | p -> self#pattern1 f p in
     if x.ppat_attributes <> [] then self#pattern f x
     else match x.ppat_desc with
-    | Ppat_variant (l, Some p) ->  pp f "@[<2>`%s@;%a@]" l self#pattern1 p (*RA*)
+    | Ppat_variant (l, Some p) ->  pp f "@[<2>`%s@;%a@]" l self#simple_pattern p
     | Ppat_construct (({txt=Lident("()"|"[]");_}), _) -> self#simple_pattern f x
     | Ppat_construct (({txt;_} as li), po) -> (* FIXME The third field always false *)
         if txt = Lident "::" then
@@ -1280,14 +1280,6 @@
              (self#list ~sep:"@\n" constructor_declaration) xs
       | Ptype_abstract -> ()
       | Ptype_record l ->
-(*
-          self#record_declaration f l
-      | Ptype_open ->
-          pp f ".."
-      ) x
-      (self#list
-         (fun f (ct1,ct2,_) ->
-*)
           pp f "%t@;{@\n%a}" intro
              (self#list ~sep:"@\n" label_declaration)  l ;
       | Ptype_open -> pp f "%t@;.." intro
@@ -1324,12 +1316,7 @@
              | Pcstr_tuple [] -> ()
              | Pcstr_tuple l ->
                  pp f "@;of@;%a" (self#list self#core_type1 ~sep:"*@;") l
-<<<<<<< HEAD
              | Pcstr_record l -> pp f "@;of@;%a" (self#record_declaration) l
-=======
-             | Pcstr_record lbls ->
-                 pp f "@;of@;%a" (self#record_declaration) lbls
->>>>>>> 6ca707d0
           ) args
     | Some r ->
         pp f "%s%a:@;%a" name
@@ -1339,15 +1326,8 @@
              | Pcstr_tuple l -> pp f "%a@;->@;%a"
                                   (self#list self#core_type1 ~sep:"*@;") l
                                   self#core_type1 r
-<<<<<<< HEAD
              | Pcstr_record l ->
                  pp f "%a@;->@;%a" (self#record_declaration) l self#core_type1 r
-=======
-             | Pcstr_record lbls ->
-                 pp f "%a@;->@;%a"
-                   (self#record_declaration) lbls
-                   self#core_type1 r
->>>>>>> 6ca707d0
           )
           args
 
