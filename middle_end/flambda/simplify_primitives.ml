--- conflicted
+++ resolved
@@ -108,11 +108,7 @@
     : Flambda.named * A.t * Inlining_cost.Benefit.t =
   let fpc = !Clflags.float_const_prop in
   match p with
-<<<<<<< HEAD
-  | Pmakeblock(tag_int, (Immutable | Immutable_unique), shape) ->
-=======
-  | Pmakeblock(tag_int, Asttypes.Immutable, shape, mode) ->
->>>>>>> 94454f5f
+  | Pmakeblock(tag_int, (Immutable | Immutable_unique), shape, mode) ->
     let tag = Tag.create_exn tag_int in
     let shape = match shape with
       | None -> List.map (fun _ -> Lambda.Pgenval) args
@@ -120,35 +116,20 @@
     in
     let approxs = List.map2 A.augment_with_kind approxs shape in
     let shape = List.map2 A.augment_kind_with_approx approxs shape in
-<<<<<<< HEAD
-    Prim (Pmakeblock(tag_int, Lambda.Immutable, Some shape), args, dbg),
-    A.value_block tag (Array.of_list approxs), C.Benefit.zero
-  | Praise _ ->
-    expr, A.value_bottom, C.Benefit.zero
-  | Pmakearray(_, _) when is_empty approxs ->
-    Prim (Pmakeblock(0, Lambda.Immutable, Some []), [], dbg),
-    A.value_block (Tag.create_exn 0) [||], C.Benefit.zero
-  (* CR mshinwell: Work out what to do here with [Pmakefloatblock] *)
-  | Pmakearray (Pfloatarray, Mutable) ->
-=======
-    Prim (Pmakeblock(tag_int, Asttypes.Immutable, Some shape, mode), args, dbg),
+    Prim (Pmakeblock(tag_int, Lambda.Immutable, Some shape, mode), args, dbg),
     A.value_block tag (Array.of_list approxs), C.Benefit.zero
   | Praise _ ->
     expr, A.value_bottom, C.Benefit.zero
   | Pmakearray(_, _, mode) when is_empty approxs ->
-    Prim (Pmakeblock(0, Asttypes.Immutable, Some [], mode), [], dbg),
+    Prim (Pmakeblock(0, Lambda.Immutable, Some [], mode), [], dbg),
     A.value_block (Tag.create_exn 0) [||], C.Benefit.zero
+  (* CR mshinwell: Work out what to do here with [Pmakefloatblock] *)
   | Pmakearray (Pfloatarray, Mutable, _) ->
->>>>>>> 94454f5f
       let approx =
         A.value_mutable_float_array ~size:(List.length args)
       in
       expr, approx, C.Benefit.zero
-<<<<<<< HEAD
-  | Pmakearray (Pfloatarray, (Immutable | Immutable_unique)) ->
-=======
-  | Pmakearray (Pfloatarray, Immutable, _) ->
->>>>>>> 94454f5f
+  | Pmakearray (Pfloatarray, (Immutable | Immutable_unique), _) ->
       let approx =
         A.value_immutable_float_array (Array.of_list approxs)
       in
