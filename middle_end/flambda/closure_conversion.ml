--- conflicted
+++ resolved
@@ -87,13 +87,9 @@
            redundancy here (func is also unboxed_version) *)
         kind = Direct (Closure_id.wrap unboxed_version);
         dbg = Debuginfo.none;
-<<<<<<< HEAD
-        inlined = Default_inlined;
-=======
         position = Apply_nontail;
         mode = if region then Alloc_heap else Alloc_local;
-        inline = Default_inline;
->>>>>>> 94454f5f
+        inlined = Default_inlined;
         specialise = Default_specialise;
         probe = None;
       })
@@ -236,13 +232,8 @@
     in
     Flambda.create_let set_of_closures_var set_of_closures
       (name_expr (Project_closure (project_closure)) ~name)
-<<<<<<< HEAD
-  | Lapply { ap_func; ap_args; ap_loc;
+  | Lapply { ap_func; ap_args; ap_loc; ap_position; ap_mode;
              ap_tailcall = _; ap_inlined; ap_specialised; ap_probe; } ->
-=======
-  | Lapply { ap_func; ap_args; ap_loc; ap_position; ap_mode;
-             ap_tailcall = _; ap_inlined; ap_specialised } ->
->>>>>>> 94454f5f
     Lift_code.lifting_helper (close_list t env ap_args)
       ~evaluation_order:`Right_to_left
       ~name:Names.apply_arg
@@ -255,13 +246,9 @@
               args;
               kind = Indirect;
               dbg = Debuginfo.from_location ap_loc;
-<<<<<<< HEAD
-              inlined = ap_inlined;
-=======
               position = ap_position;
               mode = ap_mode;
-              inline = ap_inlined;
->>>>>>> 94454f5f
+              inlined = ap_inlined;
               specialise = ap_specialised;
               probe = ap_probe;
             })))
