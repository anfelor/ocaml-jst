--- conflicted
+++ resolved
@@ -113,8 +113,7 @@
   | Uvar id ->
       V.print ppf id
   | Uconst c -> uconstant ppf c
-<<<<<<< HEAD
-  | Udirect_apply(f, largs, probe, _) ->
+  | Udirect_apply(f, largs, probe, kind, _) ->
       let lams ppf largs =
         List.iter (fun l -> fprintf ppf "@ %a" lam l) largs in
       let pr ppf (probe : Lambda.probe) =
@@ -122,15 +121,8 @@
         | None -> ()
         | Some {name} -> fprintf ppf " (probe %s)" name
       in
-      fprintf ppf "@[<2>(apply*@ %s %a%a)@]" f lams largs pr probe
-  | Ugeneric_apply(lfun, largs, _) ->
-=======
-  | Udirect_apply(f, largs, kind, _) ->
-      let lams ppf largs =
-        List.iter (fun l -> fprintf ppf "@ %a" lam l) largs in
-      fprintf ppf "@[<2>(%a*@ %s %a)@]" apply_kind kind f lams largs
+      fprintf ppf "@[<2>(%a*@ %s %a%a)@]" apply_kind kind f lams largs pr probe
   | Ugeneric_apply(lfun, largs, kind, _) ->
->>>>>>> 94454f5f
       let lams ppf largs =
         List.iter (fun l -> fprintf ppf "@ %a" lam l) largs in
       fprintf ppf "@[<2>(%a@ %a%a)@]" apply_kind kind lam lfun lams largs
